--- conflicted
+++ resolved
@@ -691,41 +691,24 @@
             KOKKOS_LAMBDA(const index_array_type& args, double& E2, double& ENorm) {
                 // ippl::apply<unsigned> accesses the view at the given indices and obtains a
                 // reference; see src/Expression/IpplOperations.h
-<<<<<<< HEAD
-                double myVal = std::pow(ippl::apply(Eview, args)[0], 2);
-                valL += myVal;
-            },
-            Kokkos::Sum<double>(temp));
-        double globaltemp = 0.0;
-        ippl::Comm->reduce(temp, globaltemp, 1, std::plus<double>());
-        fieldEnergy = std::reduce(hr_m.begin(), hr_m.end(), globaltemp, std::multiplies<double>());
-=======
                 double val = ippl::apply(Eview, args)[0];
                 double e2  = Kokkos::pow(val, 2);
                 E2 += e2;
->>>>>>> 75fcd6c1
 
                 double norm = Kokkos::fabs(ippl::apply(Eview, args)[0]);
                 if (norm > ENorm) {
                     ENorm = norm;
                 }
             },
-<<<<<<< HEAD
-            Kokkos::Max<double>(tempMax));
-        ExAmp = 0.0;
-        ippl::Comm->reduce(tempMax, ExAmp, 1, std::greater<double>());
-=======
             Kokkos::Sum<double>(localEx2), Kokkos::Max<double>(localExNorm));
 
         double globaltemp = 0.0;
-        MPI_Reduce(&localEx2, &globaltemp, 1, MPI_DOUBLE, MPI_SUM, 0,
-                   ippl::Comm->getCommunicator());
+        ippl::Comm->reduce(localEx2, globaltemp, 1, std::plus<double>());
         double fieldEnergy =
             std::reduce(hr_m.begin(), hr_m.end(), globaltemp, std::multiplies<double>());
 
         double ExAmp = 0.0;
-        MPI_Reduce(&localExNorm, &ExAmp, 1, MPI_DOUBLE, MPI_MAX, 0, ippl::Comm->getCommunicator());
->>>>>>> 75fcd6c1
+        ippl::Comm->reduce(localExNorm, ExAmp, 1, std::greater<double>());
 
         if (ippl::Comm->rank() == 0) {
             std::stringstream fname;
