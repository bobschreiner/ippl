--- conflicted
+++ resolved
@@ -208,24 +208,19 @@
         Vector_t<double, Dim> origin = rmin;
         const double dt              = std::min(.05, 0.5 * *std::min_element(hr.begin(), hr.end()));
 
-<<<<<<< HEAD
         const bool isAllPeriodic = true;
         Mesh_t<Dim> mesh(domain, hr, origin);
         FieldLayout_t<Dim> FL(domain, decomp, isAllPeriodic);
         PLayout_t<double, Dim> PL(FL, mesh);
-=======
-    std::string solver = argv[arg++];
-
-    if (solver == "OPEN") {
-        throw IpplException("LandauDamping",
-                            "Open boundaries solver incompatible with this simulation!");
-    }
-
-    P = std::make_unique<bunch_type>(PL, hr, rmin, rmax, decomp, Q, solver);
->>>>>>> 7f802d8f
 
         std::string solver = argv[arg++];
-        P                  = std::make_unique<bunch_type>(PL, hr, rmin, rmax, decomp, Q, solver);
+
+        if (solver == "OPEN") {
+            throw IpplException("LandauDamping",
+                                "Open boundaries solver incompatible with this simulation!");
+        }
+
+        P = std::make_unique<bunch_type>(PL, hr, rmin, rmax, decomp, Q, solver);
 
         P->nr_m = nr;
 
