#ifndef IPPL_FIELD_SOLVER_H
#define IPPL_FIELD_SOLVER_H

#include <memory>

#include "Manager/BaseManager.h"
#include "Manager/FieldSolverBase.h"

// Define the FieldSolver class
template <typename T, unsigned Dim>
class FieldSolver : public ippl::FieldSolverBase<T, Dim> {
private:
    Field_t<Dim>* rho_m;
    VField_t<T, Dim>* E_m;
    Field<T, Dim>* phi_m;
    std::vector<std::string> preconditioner_params_m;

public:
    FieldSolver(std::string solver, Field_t<Dim>* rho, VField_t<T, Dim>* E, Field<T, Dim>* phi,
                std::vector<std::string> preconditioner_params = {})
        : ippl::FieldSolverBase<T, Dim>(solver)
        , rho_m(rho)
        , E_m(E)
        , phi_m(phi)
        , preconditioner_params_m(preconditioner_params) {
        setPotentialBCs();
    }

    ~FieldSolver() {}

    Field_t<Dim>* getRho() const { return rho_m; }
    void setRho(Field_t<Dim>* rho) { rho_m = rho; }

    VField_t<T, Dim>* getE() const { return E_m; }
    void setE(VField_t<T, Dim>* E) { E_m = E; }

    Field<T, Dim>* getPhi() const { return phi_m; }
    void setPhi(Field<T, Dim>* phi) { phi_m = phi; }

    void initSolver() override {
        Inform m("solver ");
        if (this->getStype() == "FFT") {
            initFFTSolver();
        } else if (this->getStype() == "CG") {
            initCGSolver();
<<<<<<< HEAD
        } else if (this->getStype() == "TG") {
            initTGSolver();
=======
        } else if (this->getStype() == "PCG") {
            initPCGSolver();
        } else if (this->getStype() == "P3M") {
            initP3MSolver();
>>>>>>> 2f49a12c
        } else if (this->getStype() == "OPEN") {
            initOpenSolver();
        } else {
            m << "No solver matches the argument" << endl;
        }
    }

    void setPotentialBCs() {
        // CG requires explicit periodic boundary conditions while the periodic Poisson solver
        // simply assumes them
        if (this->getStype() == "CG" || this->getStype() == "PCG") {
            typedef ippl::BConds<Field<T, Dim>, Dim> bc_type;
            bc_type allPeriodic;
            for (unsigned int i = 0; i < 2 * Dim; ++i) {
                allPeriodic[i] = std::make_shared<ippl::PeriodicFace<Field<T, Dim>>>(i);
            }
            phi_m->setFieldBC(allPeriodic);
        }
    }

    void runSolver() override {
        if (this->getStype() == "CG") {
            CGSolver_t<T, Dim>& solver = std::get<CGSolver_t<T, Dim>>(this->getSolver());
            solver.solve();

            if (ippl::Comm->rank() == 0) {
                std::stringstream fname;
                fname << "data_CG/CG_";
                fname << ippl::Comm->size();
                fname << ".csv";

                Inform log(NULL, fname.str().c_str(), Inform::APPEND);
                int iterations = solver.getIterationCount();
                // Assume the dummy solve is the first call
                if (iterations == 0) {
                    log << "residue,iterations" << endl;
                }
                // Don't print the dummy solve
                if (iterations > 0) {
                    log << solver.getResidue() << "," << iterations << endl;
                }
            }
            ippl::Comm->barrier();
        } else if (this->getStype() == "PCG") {
            PCGSolver_t<T, Dim>& solver = std::get<PCGSolver_t<T, Dim>>(this->getSolver());
            solver.solve();

            if (ippl::Comm->rank() == 0) {
                std::stringstream fname;
                fname << "data_";
                fname << preconditioner_params_m[0];
                fname << "/";
                fname << preconditioner_params_m[0];
                fname << "_";
                fname << ippl::Comm->size();
                fname << ".csv";

                Inform log(NULL, fname.str().c_str(), Inform::APPEND);
                int iterations = solver.getIterationCount();
                // Assume the dummy solve is the first call
                if (iterations == 0) {
                    log << "residue,iterations" << endl;
                }
                // Don't print the dummy solve
                if (iterations > 0) {
                    log << solver.getResidue() << "," << iterations << endl;
                }
            }
            ippl::Comm->barrier();
        } else if (this->getStype() == "FFT") {
            if constexpr (Dim == 2 || Dim == 3) {
                std::get<FFTSolver_t<T, Dim>>(this->getSolver()).solve();
            }
        } else if (this->getStype() == "TG") {
            if constexpr (Dim == 3) {
                std::get<FFTTruncatedGreenSolver_t<T, Dim>>(this->getSolver()).solve();
            }
        } else if (this->getStype() == "OPEN") {
            if constexpr (Dim == 3) {
                std::get<OpenSolver_t<T, Dim>>(this->getSolver()).solve();
            }
        } else {
            throw std::runtime_error("Unknown solver type");
        }
    }

    template <typename Solver>
    void initSolverWithParams(const ippl::ParameterList& sp) {
        this->getSolver().template emplace<Solver>();
        Solver& solver = std::get<Solver>(this->getSolver());

        solver.mergeParameters(sp);

        solver.setRhs(*rho_m);

        if constexpr (std::is_same_v<Solver, CGSolver_t<T, Dim>>
                      || std::is_same_v<Solver, PCGSolver_t<T, Dim>>) {
            // The CG solver computes the potential directly and
            // uses this to get the electric field
            solver.setLhs(*phi_m);
            solver.setGradient(*E_m);
        } else {
            // The periodic Poisson solver, Open boundaries solver,
            // and the TG solver compute the electric field directly
            solver.setLhs(*E_m);
        }
    }

    void initFFTSolver() {
        if constexpr (Dim == 2 || Dim == 3) {
            ippl::ParameterList sp;
            sp.add("output_type", FFTSolver_t<T, Dim>::GRAD);
            sp.add("use_heffte_defaults", false);
            sp.add("use_pencils", true);
            sp.add("use_reorder", false);
            sp.add("use_gpu_aware", true);
            sp.add("comm", ippl::p2p_pl);
            sp.add("r2c_direction", 0);

            initSolverWithParams<FFTSolver_t<T, Dim>>(sp);
        } else {
            throw std::runtime_error("Unsupported dimensionality for FFT solver");
        }
    }

    void initCGSolver() {
        ippl::ParameterList sp;
        sp.add("output_type", CGSolver_t<T, Dim>::GRAD);
        // Increase tolerance in the 1D case
        sp.add("tolerance", 1e-10);

        initSolverWithParams<CGSolver_t<T, Dim>>(sp);
    }

<<<<<<< HEAD
    void initTGSolver() {
=======
    void initPCGSolver() {
        ippl::ParameterList sp;
        sp.add("solver", "preconditioned");
        sp.add("output_type", PCGSolver_t<T, Dim>::GRAD);
        // Increase tolerance in the 1D case
        sp.add("tolerance", 1e-10);

        int arg = 0;

        int gauss_seidel_inner_iterations;
        int gauss_seidel_outer_iterations;
        int newton_level;
        int chebyshev_degree;
        int richardson_iterations;
        int communication = 0;
        double ssor_omega;
        std::string preconditioner_type = "";

        preconditioner_type = preconditioner_params_m[arg++];
        if (preconditioner_type == "newton") {
            newton_level = std::stoi(preconditioner_params_m[arg++]);
        } else if (preconditioner_type == "chebyshev") {
            chebyshev_degree = std::stoi(preconditioner_params_m[arg++]);
        } else if (preconditioner_type == "richardson") {
            richardson_iterations = std::stoi(preconditioner_params_m[arg++]);
            communication         = std::stoi(preconditioner_params_m[arg++]);
        } else if (preconditioner_type == "gauss-seidel") {
            gauss_seidel_inner_iterations = std::stoi(preconditioner_params_m[arg++]);
            gauss_seidel_outer_iterations = std::stoi(preconditioner_params_m[arg++]);
            communication                 = std::stoi(preconditioner_params_m[arg++]);
        } else if (preconditioner_type == "ssor") {
            gauss_seidel_inner_iterations = std::stoi(preconditioner_params_m[arg++]);
            gauss_seidel_outer_iterations = std::stoi(preconditioner_params_m[arg++]);
            ssor_omega                    = std::stod(preconditioner_params_m[arg++]);
        }

        sp.add("preconditioner_type", preconditioner_type);
        sp.add("gauss_seidel_inner_iterations", gauss_seidel_inner_iterations);
        sp.add("gauss_seidel_outer_iterations", gauss_seidel_outer_iterations);
        sp.add("newton_level", newton_level);
        sp.add("chebyshev_degree", chebyshev_degree);
        sp.add("richardson_iterations", richardson_iterations);
        sp.add("communication", communication);
        sp.add("ssor_omega", ssor_omega);

        initSolverWithParams<PCGSolver_t<T, Dim>>(sp);
    }

    void initP3MSolver() {
>>>>>>> 2f49a12c
        if constexpr (Dim == 3) {
            ippl::ParameterList sp;
            sp.add("output_type", FFTTruncatedGreenSolver_t<T, Dim>::GRAD);
            sp.add("use_heffte_defaults", false);
            sp.add("use_pencils", true);
            sp.add("use_reorder", false);
            sp.add("use_gpu_aware", true);
            sp.add("comm", ippl::p2p_pl);
            sp.add("r2c_direction", 0);

            initSolverWithParams<FFTTruncatedGreenSolver_t<T, Dim>>(sp);
        } else {
            throw std::runtime_error("Unsupported dimensionality for TG solver");
        }
    }

    void initOpenSolver() {
        if constexpr (Dim == 3) {
            ippl::ParameterList sp;
            sp.add("output_type", OpenSolver_t<T, Dim>::GRAD);
            sp.add("use_heffte_defaults", false);
            sp.add("use_pencils", true);
            sp.add("use_reorder", false);
            sp.add("use_gpu_aware", true);
            sp.add("comm", ippl::p2p_pl);
            sp.add("r2c_direction", 0);
            sp.add("algorithm", OpenSolver_t<T, Dim>::HOCKNEY);

            initSolverWithParams<OpenSolver_t<T, Dim>>(sp);
        } else {
            throw std::runtime_error("Unsupported dimensionality for OPEN solver");
        }
    }
};
#endif<|MERGE_RESOLUTION|>--- conflicted
+++ resolved
@@ -43,15 +43,10 @@
             initFFTSolver();
         } else if (this->getStype() == "CG") {
             initCGSolver();
-<<<<<<< HEAD
         } else if (this->getStype() == "TG") {
             initTGSolver();
-=======
         } else if (this->getStype() == "PCG") {
             initPCGSolver();
-        } else if (this->getStype() == "P3M") {
-            initP3MSolver();
->>>>>>> 2f49a12c
         } else if (this->getStype() == "OPEN") {
             initOpenSolver();
         } else {
@@ -186,9 +181,6 @@
         initSolverWithParams<CGSolver_t<T, Dim>>(sp);
     }
 
-<<<<<<< HEAD
-    void initTGSolver() {
-=======
     void initPCGSolver() {
         ippl::ParameterList sp;
         sp.add("solver", "preconditioned");
@@ -237,8 +229,7 @@
         initSolverWithParams<PCGSolver_t<T, Dim>>(sp);
     }
 
-    void initP3MSolver() {
->>>>>>> 2f49a12c
+    void initTGSolver() {
         if constexpr (Dim == 3) {
             ippl::ParameterList sp;
             sp.add("output_type", FFTTruncatedGreenSolver_t<T, Dim>::GRAD);
