#include "Utility/IpplTimings.h"
namespace ippl {

<<<<<<< HEAD
    template <class Tf, unsigned Dim, class M, class Tp>
    void
    OrthogonalRecursiveBisection<Tf,Dim,M,Tp>::initialize(FieldLayout<Dim>& fl, 
                                                     M& mesh,
                                                      const Field<Tf,Dim, M>& rho) {
       bf_m.initialize(mesh, fl);
       bf_m = rho;

    }

    template <class Tf, unsigned Dim, class M, class Tp>
    bool 
    OrthogonalRecursiveBisection<Tf,Dim,M,Tp>::binaryRepartition(const ParticleAttrib<Vector<Tp,Dim>>& R, 
                                                             FieldLayout<Dim>& fl,
                                                             const bool& isFirstRepartition) {
       // Timings
       static IpplTimings::TimerRef tbasicOp = IpplTimings::getTimer("basicOperations");           
       static IpplTimings::TimerRef tperpReduction = IpplTimings::getTimer("perpReduction");           
       static IpplTimings::TimerRef tallReduce = IpplTimings::getTimer("allReduce");           
       static IpplTimings::TimerRef tscatter = IpplTimings::getTimer("scatterR");           

       //MPI datatype
       MPI_Datatype mpi_data= MPI_DATATYPE_NULL;
       if constexpr ( std::is_same_v<Tp, float> ) mpi_data = MPI_FLOAT;
       else if constexpr ( std::is_same_v<Tp, double> ) mpi_data = MPI_DOUBLE;
       
       // Scattering of particle positions in field
       // In case of first repartition we know the density from the
       // analytical expression and we use that for load balancing
       // and create particles. Note the particles are created only
       // after the first repartition and hence we cannot call scatter
       // before it.
       IpplTimings::startTimer(tscatter);
       if(!isFirstRepartition) {
          scatterR(R);
       }

       IpplTimings::stopTimer(tscatter);

       IpplTimings::startTimer(tbasicOp);

       // Get number of ranks
       int nprocs = Ippl::Comm->size();
       
       // Start with whole domain and total number of nodes
       std::vector<NDIndex<Dim>> domains = {fl.getDomain()};
       std::vector<int> procs = {nprocs};

       // Arrays for reduction 
       std::vector<Tp> reduced, reducedRank;
 
       // Start recursive repartition loop 
       unsigned int it = 0;
       int maxprocs = nprocs; 
       IpplTimings::stopTimer(tbasicOp);

       while (maxprocs > 1) {
          // Find cut axis
          IpplTimings::startTimer(tbasicOp);                                                    
          int cutAxis = findCutAxis(domains[it]);
          IpplTimings::stopTimer(tbasicOp);                                                    
          
          // Reserve space
          IpplTimings::startTimer(tperpReduction);                                                    
          reduced.resize(domains[it][cutAxis].length());
          reducedRank.resize(domains[it][cutAxis].length());

          std::fill(reducedRank.begin(), reducedRank.end(), 0.0);
          std::fill(reduced.begin(), reduced.end(), 0.0);

          // Peform reduction with field of weights and communicate to the other ranks
          perpendicularReduction(reducedRank, cutAxis, domains[it]); 
          IpplTimings::stopTimer(tperpReduction);                                                    

          // Communicate to all the reduced weights
          IpplTimings::startTimer(tallReduce);                                                    
          MPI_Allreduce(reducedRank.data(), reduced.data(), reducedRank.size(), 
                                            mpi_data/*DOUBLE*/, MPI_SUM, Ippl::getComm());
          IpplTimings::stopTimer(tallReduce);                                                    
        
          // Find median of reduced weights
          IpplTimings::startTimer(tbasicOp);
          // Initialize median to some value (1 is lower bound value)
          int median = 1;
          median = findMedian(reduced);
          IpplTimings::stopTimer(tbasicOp);

          // Cut domains and procs
          IpplTimings::startTimer(tbasicOp);
          cutDomain(domains, procs, it, cutAxis, median);

          // Update max procs
          maxprocs = 0;
          for (unsigned int i = 0; i < procs.size(); i++) {
             if (procs[i] > maxprocs) {
                maxprocs = procs[i];
                it = i;
             } 
          }
          IpplTimings::stopTimer(tbasicOp);                                                    
               
          // Clear all arrays
          IpplTimings::startTimer(tperpReduction);                                                    
          reduced.clear();
          reducedRank.clear();
          IpplTimings::stopTimer(tperpReduction);
       }

       // Check that no plane was obtained in the repartition
       IpplTimings::startTimer(tbasicOp);                                                    
       for (unsigned int i = 0; i < domains.size(); i++) {
          if (domains[i][0].length() == 1 || 
              domains[i][1].length() == 1 ||
              domains[i][2].length() == 1)
             return false;
       }

       // Update FieldLayout with new indices
       fl.updateLayout(domains);
         
       // Update local field with new layout
       bf_m.updateLayout(fl);
       IpplTimings::stopTimer(tbasicOp);                                                    

       return true;
    }

    
    template < class Tf, unsigned Dim, class M, class Tp>
    int
    OrthogonalRecursiveBisection<Tf,Dim,M,Tp>::findCutAxis(NDIndex<Dim>& dom) {
       int cutAxis = 0;  
       unsigned int maxLength = 0;
       
       // Iterate along all the dimensions
       for (unsigned int d = 0; d < Dim; d++) {
          // Find longest domain size
          if (dom[d].length() > maxLength) {
             maxLength = dom[d].length();
             cutAxis = d;
          }
       }

       return cutAxis;
    } 

    
    template < class Tf, unsigned Dim, class M, class Tp>
    void
    OrthogonalRecursiveBisection<Tf,Dim,M,Tp>::perpendicularReduction(
                                                         std::vector<Tp>& rankWeights, 
                                                         unsigned int cutAxis, 
                                                         NDIndex<Dim>& dom) {
       // Check if domains overlap, if not no need for reduction
       NDIndex<Dim> lDom = bf_m.getOwned();
       if (lDom[cutAxis].first() > dom[cutAxis].last() || 
           lDom[cutAxis].last() < dom[cutAxis].first())
          return;
       // Get field's local weights
       int nghost = bf_m.getNghost();
       const field_view_type data = bf_m.getView();
       // Determine the iteration bounds of the reduction
       int cutAxisFirst = std::max(lDom[cutAxis].first(), dom[cutAxis].first())
                                               - lDom[cutAxis].first() + nghost;
       int cutAxisLast = std::min(lDom[cutAxis].last(), dom[cutAxis].last())
                                            - lDom[cutAxis].first() + nghost;
       // Set iterator for where to write in the reduced array
       unsigned int arrayStart = 0;
       if (dom[cutAxis].first() < lDom[cutAxis].first()) 
          arrayStart = lDom[cutAxis].first() - dom[cutAxis].first();
       // Face of domain has two directions: 1 and 2 
       int perpAxis1 = (cutAxis+1) % Dim;
       int perpAxis2 = (cutAxis+2) % Dim;
       // inf and sup bounds must be within the domain to reduce, if not no need to reduce
       int inf1 = std::max(lDom[perpAxis1].first(), dom[perpAxis1].first())
                                         - lDom[perpAxis1].first() + nghost;
       int inf2 = std::max(lDom[perpAxis2].first(), dom[perpAxis2].first())
                                         - lDom[perpAxis2].first() + nghost;
       int sup1 = std::min(lDom[perpAxis1].last(), dom[perpAxis1].last()) 
                                       - lDom[perpAxis1].first() + nghost;
       int sup2 = std::min(lDom[perpAxis2].last(), dom[perpAxis2].last()) 
                                       - lDom[perpAxis2].first() + nghost;
       if (sup1 < inf1 || sup2 < inf2)  
          return;
       // The +1 is for Kokkos loop
       sup1++; sup2++;

       // Iterate along cutAxis
       using mdrange_t = Kokkos::MDRangePolicy<Kokkos::Rank<2>>;       
       for (int i = cutAxisFirst; i <= cutAxisLast; i++) {  
          // Reducing over perpendicular plane defined by cutAxis
          Tp tempRes = Tp(0);
          switch (cutAxis) {
            default:
            case 0:
             Kokkos::parallel_reduce("ORB weight reduction (0)", 
                                     mdrange_t({inf1, inf2},{sup1, sup2}),
                                     KOKKOS_LAMBDA(const int j, const int k, Tp& weight) {
                weight += data(i,j,k);
             }, tempRes);
             break;
            case 1:
             Kokkos::parallel_reduce("ORB weight reduction (1)", 
                                     mdrange_t({inf2, inf1},{sup2, sup1}),
                                     KOKKOS_LAMBDA(const int j, const int k, Tp& weight) {
                weight += data(j,i,k);
             }, tempRes); 
             break;
            case 2:
             Kokkos::parallel_reduce("ORB weight reduction (2)", 
                                     mdrange_t({inf1, inf2},{sup1, sup2}),
                                     KOKKOS_LAMBDA(const int j, const int k, Tp& weight) {
                weight += data(j,k,i);
             }, tempRes);
             break;
          }
          
          Kokkos::fence();
          
          rankWeights[arrayStart] = tempRes; 
          arrayStart++;
       }
    }
  

    template < class Tf, unsigned Dim, class M, class Tp>
    int
    OrthogonalRecursiveBisection<Tf,Dim,M,Tp>::findMedian(std::vector<Tp>& w) {
       // Special case when array must be cut in half in order to not have planes
       if (w.size() == 4)
          return 1;

       // Get total sum of array
       Tp tot = std::accumulate(w.begin(), w.end(), Tp(0));
       
       // Find position of median as half of total in array
       Tp half = 0.5 * tot;
       Tp curr = Tp(0);
       // Do not need to iterate to full extent since it must not give planes
       for (unsigned int i = 0; i < w.size()-1; i++) {
          curr += w[i];
          if (curr >= half) {
             // If all particles are in the first plane, cut at 1 so to have size 2
             if (i == 0)
                return 1; 
             Tp previous = curr - w[i];
             // curr - half < half - previous
             if ((curr + previous) <= tot && curr != half) {    // if true then take current i, otherwise i-1
                if (i == w.size() - 2)
                   return (i-1);
                else
                   return i;
             } else {
                return (i > 1) ? (i-1) : 1;
             }
          }
       }
       // If all particles are in the last plane, cut two indices before the end so to have size 2
       return w.size()-3;
=======
    template <class T, unsigned Dim, class Mesh, class Centering>
    void OrthogonalRecursiveBisection<T, Dim, Mesh, Centering>::initialize(FieldLayout<Dim>& fl,
                                                                      UniformCartesian<T, Dim>& mesh,
                                                                      const Field<T, Dim, Mesh, Centering>& rho) {
        bf_m.initialize(mesh, fl);
        bf_m = rho;
    }

    template <class T, unsigned Dim, class Mesh, class Centering>
    bool OrthogonalRecursiveBisection<T, Dim, Mesh, Centering>::binaryRepartition(
        const ParticleAttrib<Vector<T, Dim>>& R, FieldLayout<Dim>& fl,
        const bool& isFirstRepartition) {
        // Timings
        static IpplTimings::TimerRef tbasicOp       = IpplTimings::getTimer("basicOperations");
        static IpplTimings::TimerRef tperpReduction = IpplTimings::getTimer("perpReduction");
        static IpplTimings::TimerRef tallReduce     = IpplTimings::getTimer("allReduce");
        static IpplTimings::TimerRef tscatter       = IpplTimings::getTimer("scatterR");

        // Scattering of particle positions in field
        // In case of first repartition we know the density from the
        // analytical expression and we use that for load balancing
        // and create particles. Note the particles are created only
        // after the first repartition and hence we cannot call scatter
        // before it.
        IpplTimings::startTimer(tscatter);
        if (!isFirstRepartition) {
            scatterR(R);
        }

        IpplTimings::stopTimer(tscatter);

        IpplTimings::startTimer(tbasicOp);

        // Get number of ranks
        int nprocs = Ippl::Comm->size();

        // Start with whole domain and total number of nodes
        std::vector<NDIndex<Dim>> domains = {fl.getDomain()};
        std::vector<int> procs            = {nprocs};

        // Arrays for reduction
        std::vector<T> reduced, reducedRank;

        // Start recursive repartition loop
        unsigned int it = 0;
        int maxprocs    = nprocs;
        IpplTimings::stopTimer(tbasicOp);

        while (maxprocs > 1) {
            // Find cut axis
            IpplTimings::startTimer(tbasicOp);
            int cutAxis = findCutAxis(domains[it]);
            IpplTimings::stopTimer(tbasicOp);

            // Reserve space
            IpplTimings::startTimer(tperpReduction);
            reduced.resize(domains[it][cutAxis].length());
            reducedRank.resize(domains[it][cutAxis].length());

            std::fill(reducedRank.begin(), reducedRank.end(), 0.0);
            std::fill(reduced.begin(), reduced.end(), 0.0);

            // Peform reduction with field of weights and communicate to the other ranks
            perpendicularReduction(reducedRank, cutAxis, domains[it]);
            IpplTimings::stopTimer(tperpReduction);

            // Communicate to all the reduced weights
            IpplTimings::startTimer(tallReduce);
            MPI_Allreduce(reducedRank.data(), reduced.data(), reducedRank.size(), MPI_DOUBLE,
                          MPI_SUM, Ippl::getComm());
            IpplTimings::stopTimer(tallReduce);

            // Find median of reduced weights
            IpplTimings::startTimer(tbasicOp);
            // Initialize median to some value (1 is lower bound value)
            int median = 1;
            median     = findMedian(reduced);
            IpplTimings::stopTimer(tbasicOp);

            // Cut domains and procs
            IpplTimings::startTimer(tbasicOp);
            cutDomain(domains, procs, it, cutAxis, median);

            // Update max procs
            maxprocs = 0;
            for (unsigned int i = 0; i < procs.size(); i++) {
                if (procs[i] > maxprocs) {
                    maxprocs = procs[i];
                    it       = i;
                }
            }
            IpplTimings::stopTimer(tbasicOp);

            // Clear all arrays
            IpplTimings::startTimer(tperpReduction);
            reduced.clear();
            reducedRank.clear();
            IpplTimings::stopTimer(tperpReduction);
        }

        // Check that no plane was obtained in the repartition
        IpplTimings::startTimer(tbasicOp);
        for (unsigned int i = 0; i < domains.size(); i++) {
            if (domains[i][0].length() == 1 || domains[i][1].length() == 1
                || domains[i][2].length() == 1)
                return false;
        }

        // Update FieldLayout with new indices
        fl.updateLayout(domains);

        // Update local field with new layout
        bf_m.updateLayout(fl);
        IpplTimings::stopTimer(tbasicOp);

        return true;
    }

    template <class T, unsigned Dim, class Mesh, class Centering>
    int OrthogonalRecursiveBisection<T, Dim, Mesh, Centering>::findCutAxis(NDIndex<Dim>& dom) {
        int cutAxis            = 0;
        unsigned int maxLength = 0;

        // Iterate along all the dimensions
        for (unsigned int d = 0; d < Dim; d++) {
            // Find longest domain size
            if (dom[d].length() > maxLength) {
                maxLength = dom[d].length();
                cutAxis   = d;
            }
        }

        return cutAxis;
    }

    template <class T, unsigned Dim, class Mesh, class Centering>
    void OrthogonalRecursiveBisection<T, Dim, Mesh, Centering>::perpendicularReduction(
        std::vector<T>& rankWeights, unsigned int cutAxis, NDIndex<Dim>& dom) {
        // Check if domains overlap, if not no need for reduction
        NDIndex<Dim> lDom = bf_m.getOwned();
        if (lDom[cutAxis].first() > dom[cutAxis].last()
            || lDom[cutAxis].last() < dom[cutAxis].first())
            return;
        // Get field's local weights
        int nghost           = bf_m.getNghost();
        const view_type data = bf_m.getView();
        // Determine the iteration bounds of the reduction
        int cutAxisFirst =
            std::max(lDom[cutAxis].first(), dom[cutAxis].first()) - lDom[cutAxis].first() + nghost;
        int cutAxisLast =
            std::min(lDom[cutAxis].last(), dom[cutAxis].last()) - lDom[cutAxis].first() + nghost;
        // Set iterator for where to write in the reduced array
        unsigned int arrayStart = 0;
        if (dom[cutAxis].first() < lDom[cutAxis].first())
            arrayStart = lDom[cutAxis].first() - dom[cutAxis].first();
        // Face of domain has two directions: 1 and 2
        int perpAxis1 = (cutAxis + 1) % Dim;
        int perpAxis2 = (cutAxis + 2) % Dim;
        // inf and sup bounds must be within the domain to reduce, if not no need to reduce
        int inf1 = std::max(lDom[perpAxis1].first(), dom[perpAxis1].first())
                   - lDom[perpAxis1].first() + nghost;
        int inf2 = std::max(lDom[perpAxis2].first(), dom[perpAxis2].first())
                   - lDom[perpAxis2].first() + nghost;
        int sup1 = std::min(lDom[perpAxis1].last(), dom[perpAxis1].last()) - lDom[perpAxis1].first()
                   + nghost;
        int sup2 = std::min(lDom[perpAxis2].last(), dom[perpAxis2].last()) - lDom[perpAxis2].first()
                   + nghost;
        if (sup1 < inf1 || sup2 < inf2)
            return;
        // The +1 is for Kokkos loop
        sup1++;
        sup2++;

        // Iterate along cutAxis
        using mdrange_t = Kokkos::MDRangePolicy<Kokkos::Rank<2>>;
        for (int i = cutAxisFirst; i <= cutAxisLast; i++) {
            // Reducing over perpendicular plane defined by cutAxis
            T tempRes = T(0);
            switch (cutAxis) {
                default:
                case 0:
                    Kokkos::parallel_reduce(
                        "ORB weight reduction (0)", mdrange_t({inf1, inf2}, {sup1, sup2}),
                        KOKKOS_LAMBDA(const int j, const int k, T& weight) {
                            weight += data(i, j, k);
                        },
                        tempRes);
                    break;
                case 1:
                    Kokkos::parallel_reduce(
                        "ORB weight reduction (1)", mdrange_t({inf2, inf1}, {sup2, sup1}),
                        KOKKOS_LAMBDA(const int j, const int k, T& weight) {
                            weight += data(j, i, k);
                        },
                        tempRes);
                    break;
                case 2:
                    Kokkos::parallel_reduce(
                        "ORB weight reduction (2)", mdrange_t({inf1, inf2}, {sup1, sup2}),
                        KOKKOS_LAMBDA(const int j, const int k, T& weight) {
                            weight += data(j, k, i);
                        },
                        tempRes);
                    break;
            }

            Kokkos::fence();

            rankWeights[arrayStart] = tempRes;
            arrayStart++;
        }
>>>>>>> 310d6fe5
    }

    template <class T, unsigned Dim, class Mesh, class Centering>
    int OrthogonalRecursiveBisection<T, Dim, Mesh, Centering>::findMedian(std::vector<T>& w) {
        // Special case when array must be cut in half in order to not have planes
        if (w.size() == 4)
            return 1;

        // Get total sum of array
        T tot = std::accumulate(w.begin(), w.end(), T(0));

<<<<<<< HEAD
    template < class Tf, unsigned Dim, class M, class Tp>
    void
    OrthogonalRecursiveBisection<Tf,Dim,M,Tp>::cutDomain(std::vector<NDIndex<Dim>>& domains, 
                                           std::vector<int>& procs, int it, int cutAxis, int median) {
       // Cut domains[it] in half at median along cutAxis
       NDIndex<Dim> leftDom, rightDom;
       domains[it].split(leftDom, rightDom, cutAxis, median + domains[it][cutAxis].first()); 
       domains[it] = leftDom;
       domains.insert(domains.begin() + it + 1, 1, rightDom);
        
       // Cut procs in half
       int temp = procs[it];
       procs[it] = procs[it] / 2;
       procs.insert(procs.begin() + it + 1, 1, temp - procs[it]);       
=======
        // Find position of median as half of total in array
        T half = 0.5 * tot;
        T curr = T(0);
        // Do not need to iterate to full extent since it must not give planes
        for (unsigned int i = 0; i < w.size() - 1; i++) {
            curr += w[i];
            if (curr >= half) {
                // If all particles are in the first plane, cut at 1 so to have size 2
                if (i == 0)
                    return 1;
                T previous = curr - w[i];
                // curr - half < half - previous
                if ((curr + previous) <= tot
                    && curr != half) {  // if true then take current i, otherwise i-1
                    if (i == w.size() - 2)
                        return (i - 1);
                    else
                        return i;
                } else {
                    return (i > 1) ? (i - 1) : 1;
                }
            }
        }
        // If all particles are in the last plane, cut two indices before the end so to have size 2
        return w.size() - 3;
>>>>>>> 310d6fe5
    }

    template <class T, unsigned Dim, class Mesh, class Centering>
    void OrthogonalRecursiveBisection<T, Dim, Mesh, Centering>::cutDomain(std::vector<NDIndex<Dim>>& domains,
                                                                     std::vector<int>& procs, int it,
                                                                     int cutAxis, int median) {
        // Cut domains[it] in half at median along cutAxis
        NDIndex<Dim> leftDom, rightDom;
        domains[it].split(leftDom, rightDom, cutAxis, median + domains[it][cutAxis].first());
        domains[it] = leftDom;
        domains.insert(domains.begin() + it + 1, 1, rightDom);

        // Cut procs in half
        int temp  = procs[it];
        procs[it] = procs[it] / 2;
        procs.insert(procs.begin() + it + 1, 1, temp - procs[it]);
    }

<<<<<<< HEAD
    template < class Tf, unsigned Dim, class M, class Tp>
    void 
    OrthogonalRecursiveBisection<Tf,Dim,M,Tp>::scatterR(const ParticleAttrib<Vector<Tp, Dim>>& r) {
        using vector_type = typename M::vector_type;
=======
    template <class T, unsigned Dim, class Mesh, class Centering>
    void OrthogonalRecursiveBisection<T, Dim, Mesh, Centering>::scatterR(
        const ParticleAttrib<Vector<T, Dim>>& r) {
        using vector_type = typename Mesh::vector_type;
>>>>>>> 310d6fe5

        // Reset local field
        bf_m = 0.0;
        // Get local data
<<<<<<< HEAD
        typename Field<Tf, Dim, M>::view_type view = bf_m.getView();
        const M& mesh = bf_m.get_mesh();
        const FieldLayout<Dim>& layout = bf_m.getLayout(); 
        const NDIndex<Dim>& lDom = layout.getLocalNDIndex();
        const int nghost = bf_m.getNghost();
 
=======
        typename Field<T, Dim, Mesh, Centering>::view_type view = bf_m.getView();
        const Mesh& mesh                                   = bf_m.get_mesh();
        const FieldLayout<Dim>& layout                     = bf_m.getLayout();
        const NDIndex<Dim>& lDom                           = layout.getLocalNDIndex();
        const int nghost                                   = bf_m.getNghost();

>>>>>>> 310d6fe5
        // Get spacings
        const vector_type& dx     = mesh.getMeshSpacing();
        const vector_type& origin = mesh.getOrigin();
        const vector_type invdx   = 1.0 / dx;

        Kokkos::parallel_for(
            "ParticleAttrib::scatterR", r.getParticleCount(), KOKKOS_LAMBDA(const size_t idx) {
                // Find nearest grid point
<<<<<<< HEAD
                vector_type l = (r(idx) - origin) * invdx + 0.5;
                Vector<int, Dim> index = l;
                Vector<Tp, Dim> whi = l - index;
                Vector<Tp, Dim> wlo = 1.0 - whi;
=======
                vector_type l           = (r(idx) - origin) * invdx + 0.5;
                Vector<int, Dim> index  = l;
                Vector<double, Dim> whi = l - index;
                Vector<double, Dim> wlo = 1.0 - whi;
>>>>>>> 310d6fe5

                const size_t i = index[0] - lDom[0].first() + nghost;
                const size_t j = index[1] - lDom[1].first() + nghost;
                const size_t k = index[2] - lDom[2].first() + nghost;

                // Scatter
                Kokkos::atomic_add(&view(i - 1, j - 1, k - 1), wlo[0] * wlo[1] * wlo[2]);
                Kokkos::atomic_add(&view(i - 1, j - 1, k), wlo[0] * wlo[1] * whi[2]);
                Kokkos::atomic_add(&view(i - 1, j, k - 1), wlo[0] * whi[1] * wlo[2]);
                Kokkos::atomic_add(&view(i - 1, j, k), wlo[0] * whi[1] * whi[2]);
                Kokkos::atomic_add(&view(i, j - 1, k - 1), whi[0] * wlo[1] * wlo[2]);
                Kokkos::atomic_add(&view(i, j - 1, k), whi[0] * wlo[1] * whi[2]);
                Kokkos::atomic_add(&view(i, j, k - 1), whi[0] * whi[1] * wlo[2]);
                Kokkos::atomic_add(&view(i, j, k), whi[0] * whi[1] * whi[2]);
            });

        bf_m.accumulateHalo();
    }

}  // namespace ippl<|MERGE_RESOLUTION|>--- conflicted
+++ resolved
@@ -1,20 +1,19 @@
 #include "Utility/IpplTimings.h"
 namespace ippl {
 
-<<<<<<< HEAD
-    template <class Tf, unsigned Dim, class M, class Tp>
+    template <class Tf, unsigned Dim, class Mesh, class Centering, class Tp=Tf>
     void
-    OrthogonalRecursiveBisection<Tf,Dim,M,Tp>::initialize(FieldLayout<Dim>& fl, 
+    OrthogonalRecursiveBisection<Tf,Dim,Mesh,Centering,Tp>::initialize(FieldLayout<Dim>& fl, 
                                                      M& mesh,
-                                                      const Field<Tf,Dim, M>& rho) {
+                                                      const Field<Tf,Dim, Mesh, Centering>& rho) {
        bf_m.initialize(mesh, fl);
        bf_m = rho;
 
     }
 
-    template <class Tf, unsigned Dim, class M, class Tp>
+    template <class Tf, unsigned Dim, class Mesh, class Centering, class Tp>
     bool 
-    OrthogonalRecursiveBisection<Tf,Dim,M,Tp>::binaryRepartition(const ParticleAttrib<Vector<Tp,Dim>>& R, 
+    OrthogonalRecursiveBisection<Tf,Dim,Mesh,Centering,Tp>::binaryRepartition(const ParticleAttrib<Vector<Tp,Dim>>& R, 
                                                              FieldLayout<Dim>& fl,
                                                              const bool& isFirstRepartition) {
        // Timings
@@ -130,9 +129,9 @@
     }
 
     
-    template < class Tf, unsigned Dim, class M, class Tp>
+    template < class Tf, unsigned Dim, class Mesh, class Centering, class Tp>
     int
-    OrthogonalRecursiveBisection<Tf,Dim,M,Tp>::findCutAxis(NDIndex<Dim>& dom) {
+    OrthogonalRecursiveBisection<Tf,Dim,Mesh,Centering,Tp>::findCutAxis(NDIndex<Dim>& dom) {
        int cutAxis = 0;  
        unsigned int maxLength = 0;
        
@@ -149,9 +148,9 @@
     } 
 
     
-    template < class Tf, unsigned Dim, class M, class Tp>
+    template < class Tf, unsigned Dim, class Mesh, class Centering, class Tp>
     void
-    OrthogonalRecursiveBisection<Tf,Dim,M,Tp>::perpendicularReduction(
+    OrthogonalRecursiveBisection<Tf,Dim,Mesh,Centering,Tp>::perpendicularReduction(
                                                          std::vector<Tp>& rankWeights, 
                                                          unsigned int cutAxis, 
                                                          NDIndex<Dim>& dom) {
@@ -227,9 +226,9 @@
     }
   
 
-    template < class Tf, unsigned Dim, class M, class Tp>
+    template < class Tf, unsigned Dim, class Mesh, class Centering, class Tp>
     int
-    OrthogonalRecursiveBisection<Tf,Dim,M,Tp>::findMedian(std::vector<Tp>& w) {
+    OrthogonalRecursiveBisection<Tf,Dim,Mesh,Centering,Tp>::findMedian(std::vector<Tp>& w) {
        // Special case when array must be cut in half in order to not have planes
        if (w.size() == 4)
           return 1;
@@ -261,234 +260,12 @@
        }
        // If all particles are in the last plane, cut two indices before the end so to have size 2
        return w.size()-3;
-=======
-    template <class T, unsigned Dim, class Mesh, class Centering>
-    void OrthogonalRecursiveBisection<T, Dim, Mesh, Centering>::initialize(FieldLayout<Dim>& fl,
-                                                                      UniformCartesian<T, Dim>& mesh,
-                                                                      const Field<T, Dim, Mesh, Centering>& rho) {
-        bf_m.initialize(mesh, fl);
-        bf_m = rho;
-    }
-
-    template <class T, unsigned Dim, class Mesh, class Centering>
-    bool OrthogonalRecursiveBisection<T, Dim, Mesh, Centering>::binaryRepartition(
-        const ParticleAttrib<Vector<T, Dim>>& R, FieldLayout<Dim>& fl,
-        const bool& isFirstRepartition) {
-        // Timings
-        static IpplTimings::TimerRef tbasicOp       = IpplTimings::getTimer("basicOperations");
-        static IpplTimings::TimerRef tperpReduction = IpplTimings::getTimer("perpReduction");
-        static IpplTimings::TimerRef tallReduce     = IpplTimings::getTimer("allReduce");
-        static IpplTimings::TimerRef tscatter       = IpplTimings::getTimer("scatterR");
-
-        // Scattering of particle positions in field
-        // In case of first repartition we know the density from the
-        // analytical expression and we use that for load balancing
-        // and create particles. Note the particles are created only
-        // after the first repartition and hence we cannot call scatter
-        // before it.
-        IpplTimings::startTimer(tscatter);
-        if (!isFirstRepartition) {
-            scatterR(R);
-        }
-
-        IpplTimings::stopTimer(tscatter);
-
-        IpplTimings::startTimer(tbasicOp);
-
-        // Get number of ranks
-        int nprocs = Ippl::Comm->size();
-
-        // Start with whole domain and total number of nodes
-        std::vector<NDIndex<Dim>> domains = {fl.getDomain()};
-        std::vector<int> procs            = {nprocs};
-
-        // Arrays for reduction
-        std::vector<T> reduced, reducedRank;
-
-        // Start recursive repartition loop
-        unsigned int it = 0;
-        int maxprocs    = nprocs;
-        IpplTimings::stopTimer(tbasicOp);
-
-        while (maxprocs > 1) {
-            // Find cut axis
-            IpplTimings::startTimer(tbasicOp);
-            int cutAxis = findCutAxis(domains[it]);
-            IpplTimings::stopTimer(tbasicOp);
-
-            // Reserve space
-            IpplTimings::startTimer(tperpReduction);
-            reduced.resize(domains[it][cutAxis].length());
-            reducedRank.resize(domains[it][cutAxis].length());
-
-            std::fill(reducedRank.begin(), reducedRank.end(), 0.0);
-            std::fill(reduced.begin(), reduced.end(), 0.0);
-
-            // Peform reduction with field of weights and communicate to the other ranks
-            perpendicularReduction(reducedRank, cutAxis, domains[it]);
-            IpplTimings::stopTimer(tperpReduction);
-
-            // Communicate to all the reduced weights
-            IpplTimings::startTimer(tallReduce);
-            MPI_Allreduce(reducedRank.data(), reduced.data(), reducedRank.size(), MPI_DOUBLE,
-                          MPI_SUM, Ippl::getComm());
-            IpplTimings::stopTimer(tallReduce);
-
-            // Find median of reduced weights
-            IpplTimings::startTimer(tbasicOp);
-            // Initialize median to some value (1 is lower bound value)
-            int median = 1;
-            median     = findMedian(reduced);
-            IpplTimings::stopTimer(tbasicOp);
-
-            // Cut domains and procs
-            IpplTimings::startTimer(tbasicOp);
-            cutDomain(domains, procs, it, cutAxis, median);
-
-            // Update max procs
-            maxprocs = 0;
-            for (unsigned int i = 0; i < procs.size(); i++) {
-                if (procs[i] > maxprocs) {
-                    maxprocs = procs[i];
-                    it       = i;
-                }
-            }
-            IpplTimings::stopTimer(tbasicOp);
-
-            // Clear all arrays
-            IpplTimings::startTimer(tperpReduction);
-            reduced.clear();
-            reducedRank.clear();
-            IpplTimings::stopTimer(tperpReduction);
-        }
-
-        // Check that no plane was obtained in the repartition
-        IpplTimings::startTimer(tbasicOp);
-        for (unsigned int i = 0; i < domains.size(); i++) {
-            if (domains[i][0].length() == 1 || domains[i][1].length() == 1
-                || domains[i][2].length() == 1)
-                return false;
-        }
-
-        // Update FieldLayout with new indices
-        fl.updateLayout(domains);
-
-        // Update local field with new layout
-        bf_m.updateLayout(fl);
-        IpplTimings::stopTimer(tbasicOp);
-
-        return true;
-    }
-
-    template <class T, unsigned Dim, class Mesh, class Centering>
-    int OrthogonalRecursiveBisection<T, Dim, Mesh, Centering>::findCutAxis(NDIndex<Dim>& dom) {
-        int cutAxis            = 0;
-        unsigned int maxLength = 0;
-
-        // Iterate along all the dimensions
-        for (unsigned int d = 0; d < Dim; d++) {
-            // Find longest domain size
-            if (dom[d].length() > maxLength) {
-                maxLength = dom[d].length();
-                cutAxis   = d;
-            }
-        }
-
-        return cutAxis;
-    }
-
-    template <class T, unsigned Dim, class Mesh, class Centering>
-    void OrthogonalRecursiveBisection<T, Dim, Mesh, Centering>::perpendicularReduction(
-        std::vector<T>& rankWeights, unsigned int cutAxis, NDIndex<Dim>& dom) {
-        // Check if domains overlap, if not no need for reduction
-        NDIndex<Dim> lDom = bf_m.getOwned();
-        if (lDom[cutAxis].first() > dom[cutAxis].last()
-            || lDom[cutAxis].last() < dom[cutAxis].first())
-            return;
-        // Get field's local weights
-        int nghost           = bf_m.getNghost();
-        const view_type data = bf_m.getView();
-        // Determine the iteration bounds of the reduction
-        int cutAxisFirst =
-            std::max(lDom[cutAxis].first(), dom[cutAxis].first()) - lDom[cutAxis].first() + nghost;
-        int cutAxisLast =
-            std::min(lDom[cutAxis].last(), dom[cutAxis].last()) - lDom[cutAxis].first() + nghost;
-        // Set iterator for where to write in the reduced array
-        unsigned int arrayStart = 0;
-        if (dom[cutAxis].first() < lDom[cutAxis].first())
-            arrayStart = lDom[cutAxis].first() - dom[cutAxis].first();
-        // Face of domain has two directions: 1 and 2
-        int perpAxis1 = (cutAxis + 1) % Dim;
-        int perpAxis2 = (cutAxis + 2) % Dim;
-        // inf and sup bounds must be within the domain to reduce, if not no need to reduce
-        int inf1 = std::max(lDom[perpAxis1].first(), dom[perpAxis1].first())
-                   - lDom[perpAxis1].first() + nghost;
-        int inf2 = std::max(lDom[perpAxis2].first(), dom[perpAxis2].first())
-                   - lDom[perpAxis2].first() + nghost;
-        int sup1 = std::min(lDom[perpAxis1].last(), dom[perpAxis1].last()) - lDom[perpAxis1].first()
-                   + nghost;
-        int sup2 = std::min(lDom[perpAxis2].last(), dom[perpAxis2].last()) - lDom[perpAxis2].first()
-                   + nghost;
-        if (sup1 < inf1 || sup2 < inf2)
-            return;
-        // The +1 is for Kokkos loop
-        sup1++;
-        sup2++;
-
-        // Iterate along cutAxis
-        using mdrange_t = Kokkos::MDRangePolicy<Kokkos::Rank<2>>;
-        for (int i = cutAxisFirst; i <= cutAxisLast; i++) {
-            // Reducing over perpendicular plane defined by cutAxis
-            T tempRes = T(0);
-            switch (cutAxis) {
-                default:
-                case 0:
-                    Kokkos::parallel_reduce(
-                        "ORB weight reduction (0)", mdrange_t({inf1, inf2}, {sup1, sup2}),
-                        KOKKOS_LAMBDA(const int j, const int k, T& weight) {
-                            weight += data(i, j, k);
-                        },
-                        tempRes);
-                    break;
-                case 1:
-                    Kokkos::parallel_reduce(
-                        "ORB weight reduction (1)", mdrange_t({inf2, inf1}, {sup2, sup1}),
-                        KOKKOS_LAMBDA(const int j, const int k, T& weight) {
-                            weight += data(j, i, k);
-                        },
-                        tempRes);
-                    break;
-                case 2:
-                    Kokkos::parallel_reduce(
-                        "ORB weight reduction (2)", mdrange_t({inf1, inf2}, {sup1, sup2}),
-                        KOKKOS_LAMBDA(const int j, const int k, T& weight) {
-                            weight += data(j, k, i);
-                        },
-                        tempRes);
-                    break;
-            }
-
-            Kokkos::fence();
-
-            rankWeights[arrayStart] = tempRes;
-            arrayStart++;
-        }
->>>>>>> 310d6fe5
-    }
-
-    template <class T, unsigned Dim, class Mesh, class Centering>
-    int OrthogonalRecursiveBisection<T, Dim, Mesh, Centering>::findMedian(std::vector<T>& w) {
-        // Special case when array must be cut in half in order to not have planes
-        if (w.size() == 4)
-            return 1;
-
-        // Get total sum of array
-        T tot = std::accumulate(w.begin(), w.end(), T(0));
-
-<<<<<<< HEAD
-    template < class Tf, unsigned Dim, class M, class Tp>
+    }
+
+
+    template < class Tf, unsigned Dim, class Mesh, class Centering, class Tp>
     void
-    OrthogonalRecursiveBisection<Tf,Dim,M,Tp>::cutDomain(std::vector<NDIndex<Dim>>& domains, 
+    OrthogonalRecursiveBisection<Tf,Dim,Mesh,Centering,Tp>::cutDomain(std::vector<NDIndex<Dim>>& domains, 
                                            std::vector<int>& procs, int it, int cutAxis, int median) {
        // Cut domains[it] in half at median along cutAxis
        NDIndex<Dim> leftDom, rightDom;
@@ -500,81 +277,22 @@
        int temp = procs[it];
        procs[it] = procs[it] / 2;
        procs.insert(procs.begin() + it + 1, 1, temp - procs[it]);       
-=======
-        // Find position of median as half of total in array
-        T half = 0.5 * tot;
-        T curr = T(0);
-        // Do not need to iterate to full extent since it must not give planes
-        for (unsigned int i = 0; i < w.size() - 1; i++) {
-            curr += w[i];
-            if (curr >= half) {
-                // If all particles are in the first plane, cut at 1 so to have size 2
-                if (i == 0)
-                    return 1;
-                T previous = curr - w[i];
-                // curr - half < half - previous
-                if ((curr + previous) <= tot
-                    && curr != half) {  // if true then take current i, otherwise i-1
-                    if (i == w.size() - 2)
-                        return (i - 1);
-                    else
-                        return i;
-                } else {
-                    return (i > 1) ? (i - 1) : 1;
-                }
-            }
-        }
-        // If all particles are in the last plane, cut two indices before the end so to have size 2
-        return w.size() - 3;
->>>>>>> 310d6fe5
-    }
-
-    template <class T, unsigned Dim, class Mesh, class Centering>
-    void OrthogonalRecursiveBisection<T, Dim, Mesh, Centering>::cutDomain(std::vector<NDIndex<Dim>>& domains,
-                                                                     std::vector<int>& procs, int it,
-                                                                     int cutAxis, int median) {
-        // Cut domains[it] in half at median along cutAxis
-        NDIndex<Dim> leftDom, rightDom;
-        domains[it].split(leftDom, rightDom, cutAxis, median + domains[it][cutAxis].first());
-        domains[it] = leftDom;
-        domains.insert(domains.begin() + it + 1, 1, rightDom);
-
-        // Cut procs in half
-        int temp  = procs[it];
-        procs[it] = procs[it] / 2;
-        procs.insert(procs.begin() + it + 1, 1, temp - procs[it]);
-    }
-
-<<<<<<< HEAD
-    template < class Tf, unsigned Dim, class M, class Tp>
+    }
+
+    template < class Tf, unsigned Dim, class Mesh, class Centering, class Tp>
     void 
-    OrthogonalRecursiveBisection<Tf,Dim,M,Tp>::scatterR(const ParticleAttrib<Vector<Tp, Dim>>& r) {
-        using vector_type = typename M::vector_type;
-=======
-    template <class T, unsigned Dim, class Mesh, class Centering>
-    void OrthogonalRecursiveBisection<T, Dim, Mesh, Centering>::scatterR(
-        const ParticleAttrib<Vector<T, Dim>>& r) {
+    OrthogonalRecursiveBisection<Tf,Dim,Mesh,Centering,Tp>::scatterR(const ParticleAttrib<Vector<Tp, Dim>>& r) {
         using vector_type = typename Mesh::vector_type;
->>>>>>> 310d6fe5
 
         // Reset local field
         bf_m = 0.0;
         // Get local data
-<<<<<<< HEAD
-        typename Field<Tf, Dim, M>::view_type view = bf_m.getView();
-        const M& mesh = bf_m.get_mesh();
+        typename Field<Tf, Dim, Mesh, Centering>::view_type view = bf_m.getView();
+        const Mesj& mesh = bf_m.get_mesh();
         const FieldLayout<Dim>& layout = bf_m.getLayout(); 
         const NDIndex<Dim>& lDom = layout.getLocalNDIndex();
         const int nghost = bf_m.getNghost();
  
-=======
-        typename Field<T, Dim, Mesh, Centering>::view_type view = bf_m.getView();
-        const Mesh& mesh                                   = bf_m.get_mesh();
-        const FieldLayout<Dim>& layout                     = bf_m.getLayout();
-        const NDIndex<Dim>& lDom                           = layout.getLocalNDIndex();
-        const int nghost                                   = bf_m.getNghost();
-
->>>>>>> 310d6fe5
         // Get spacings
         const vector_type& dx     = mesh.getMeshSpacing();
         const vector_type& origin = mesh.getOrigin();
@@ -583,17 +301,10 @@
         Kokkos::parallel_for(
             "ParticleAttrib::scatterR", r.getParticleCount(), KOKKOS_LAMBDA(const size_t idx) {
                 // Find nearest grid point
-<<<<<<< HEAD
                 vector_type l = (r(idx) - origin) * invdx + 0.5;
                 Vector<int, Dim> index = l;
                 Vector<Tp, Dim> whi = l - index;
                 Vector<Tp, Dim> wlo = 1.0 - whi;
-=======
-                vector_type l           = (r(idx) - origin) * invdx + 0.5;
-                Vector<int, Dim> index  = l;
-                Vector<double, Dim> whi = l - index;
-                Vector<double, Dim> wlo = 1.0 - whi;
->>>>>>> 310d6fe5
 
                 const size_t i = index[0] - lDom[0].first() + nghost;
                 const size_t j = index[1] - lDom[1].first() + nghost;
