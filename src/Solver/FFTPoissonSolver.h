--- conflicted
+++ resolved
@@ -108,12 +108,8 @@
         typedef FieldLayout<Dim> FieldLayout_t;
 
         // type for communication buffers
-<<<<<<< HEAD
-        using buffer_type = mpi::Communicator::buffer_type;
-=======
         using memory_space = typename FieldLHS::memory_space;
-        using buffer_type  = Communicate::buffer_type<memory_space>;
->>>>>>> 75fcd6c1
+        using buffer_type  = mpi::Communicator::buffer_type<memory_space>;
 
         // types of mesh and mesh spacing
         using vector_type = typename mesh_type::vector_type;
