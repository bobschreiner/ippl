//
// Class FFTPoissonSolver
//   FFT-based Poisson Solver for open boundaries.
//   Solves laplace(phi) = -rho, and E = -grad(phi).
//
// Copyright (c) 2023, Sonali Mayani,
// Paul Scherrer Institut, Villigen PSI, Switzerland
// All rights reserved
//
// This file is part of IPPL.
//
// IPPL is free software: you can redistribute it and/or modify
// it under the terms of the GNU General Public License as published by
// the Free Software Foundation, either version 3 of the License, or
// (at your option) any later version.
//
// You should have received a copy of the GNU General Public License
// along with IPPL. If not, see <https://www.gnu.org/licenses/>.
//

#ifndef FFT_POISSON_SOLVER_H_
#define FFT_POISSON_SOLVER_H_

#include <Kokkos_MathematicalConstants.hpp>
#include <Kokkos_MathematicalFunctions.hpp>

#include "Types/Vector.h"

#include "Utility/IpplException.h"
#include "Utility/IpplTimings.h"

#include "Field/Field.h"

#include "Communicate/Archive.h"
#include "Electrostatics.h"
#include "FFT/FFT.h"
#include "Field/HaloCells.h"
#include "FieldLayout/FieldLayout.h"
#include "Meshes/UniformCartesian.h"

namespace ippl {
<<<<<<< HEAD
    template <typename Tlhs, typename Trhs, unsigned Dim,
              class M=UniformCartesian<double, Dim>,
              class C=typename M::DefaultCentering>
    class FFTPoissonSolver : public Electrostatics<Tlhs, Trhs, Dim, M, C> { 
        public:
            // types for LHS and RHS
            using lhs_type = typename Solver<Tlhs, Trhs, Dim, M, C>::lhs_type;
            using rhs_type = typename Solver<Tlhs, Trhs, Dim, M, C>::rhs_type;

            // type of output
            using Base = Electrostatics<Tlhs, Trhs, Dim, M, C>;

	    // define a type for a 3 dimensional field (e.g. charge density field)
	    // define a type of Field with integers to be used for the helper Green's function
	    // also define a type for the Fourier transformed complex valued fields
	    typedef Field<Trhs, Dim, M> Field_t;
	    typedef Field<int, Dim, M> IField_t;
	    typedef Field<Kokkos::complex<Trhs>, Dim, M> CxField_t;
	    typedef Vector<Trhs, Dim> Vector_t;

            // define type for field layout
            typedef FieldLayout<Dim> FieldLayout_t;

            // define a type for the 3 dimensional real to complex Fourier transform  
            typedef FFT<RCTransform, Dim, Trhs> FFT_t;

            // type for communication buffers
            using buffer_type = Communicate::buffer_type;

            // constructor and destructor
            FFTPoissonSolver(rhs_type& rhs, ParameterList& fftparams, std::string alg);
            FFTPoissonSolver(lhs_type& lhs, rhs_type& rhs, ParameterList& fftparams, std::string alg,
                             int sol = Base::SOL_AND_GRAD);
            ~FFTPoissonSolver();

            // allows user to set gradient of phi = Efield instead of spectral
            // calculation of Efield (which uses FFTs)
            void setGradFD();

            // solve the Poisson equation using FFT; 
            // more specifically, compute the scalar potential given a density field rho using 
            void solve() override;
	    
            // compute standard Green's function 
            void greensFunction();

            // function called in the constructor to initialize the fields
            void initializeFields();

            // communication used for multi-rank Vico-Greengard's Green's function
            void communicateVico(Vector<int,Dim> size, typename CxField_t::view_type view_g,
                                 const ippl::NDIndex<Dim> ldom_g, const int nghost_g,
                                 typename Field_t::view_type view, const ippl::NDIndex<Dim> ldom,
                                 const int nghost, FieldLayout_t& layout);
            
            void communicateVico(Vector<int,Dim> size, typename Field_t::view_type view_g,
                                 const ippl::NDIndex<Dim> ldom_g, const int nghost_g,
                                 typename Field_t::view_type view, const ippl::NDIndex<Dim> ldom,
                                 const int nghost, FieldLayout_t& layout);
            
        private:
            // create a field to use as temporary storage
            // references to it can be created to make the code where it is used readable
            Field_t storage_field;

            Field_t& rho2_mr = storage_field; // the charge-density field with mesh doubled in each dimension
            Field_t& grn_mr  = storage_field; // the Green's function

            // rho2tr_m is the Fourier transformed charge-density field
            // domain3_m and mesh3_m are used
            CxField_t rho2tr_m;

            // grntr_m is the Fourier transformed Green's function
            // domain3_m and mesh3_m are used
            CxField_t grntr_m;         

            // temp_m field for the E-field computation
            CxField_t temp_m;         

            // fields that facilitate the calculation in greensFunction()
            IField_t grnIField_m[Dim];

            // the FFT object
            std::unique_ptr<FFT_t> fft_m;

            // mesh and layout objects for rho_m (RHS)
            M* mesh_mp;
            FieldLayout_t* layout_mp;

            // mesh and layout objects for rho2_m
            std::unique_ptr<M> mesh2_m;
            std::unique_ptr<FieldLayout_t> layout2_m;

            // mesh and layout objects for the Fourier transformed Complex fields
            std::unique_ptr<M> meshComplex_m;
            std::unique_ptr<FieldLayout_t> layoutComplex_m;
	    
            // domains for the various fields
            NDIndex<Dim> domain_m;           // original domain, gridsize
            NDIndex<Dim> domain2_m;          // doubled gridsize (2*Nx,2*Ny,2*Nz)
            NDIndex<Dim> domainComplex_m;    // field for the complex values of the RC transformation

            // mesh spacing and mesh size
            Vector_t hr_m;
            Vector<int, Dim> nr_m;
	    
            // string specifying algorithm: Hockney or Vico-Greengard
            std::string alg_m;

            // members for Vico-Greengard
            CxField_t grnL_m;

            std::unique_ptr<FFT<CCTransform, Dim, double>> fft4n_m;

            std::unique_ptr<M> mesh4_m;
            std::unique_ptr<FieldLayout_t> layout4_m;

            NDIndex<Dim> domain4_m;

            // improved Vico - discrete cosine transform
            Field_t grn2n1_m;
            std::unique_ptr<FFT<CosTransform, Dim, double>> fft2n1_m;
            std::unique_ptr<M> mesh2n1_m;
            std::unique_ptr<FieldLayout_t> layout2n1_m;
            NDIndex<Dim> domain2n1_m;

            // bool indicating whether we want gradient of solution to calculate E field
            bool isGradFD_m;

            // buffer for communication
            detail::FieldBufferData<Trhs> fd_m;

        protected:
        
            virtual void setDefaultParameters() override {
                using heffteBackend = typename FFT_t::heffteBackend;
                heffte::plan_options opts = heffte::default_options<heffteBackend>();
                this->params_m.add("use_pencils", opts.use_pencils);
                this->params_m.add("use_reorder", opts.use_reorder);
                this->params_m.add("use_gpu_aware", opts.use_gpu_aware);
                this->params_m.add("r2c_direction", 0);
            
                switch (opts.algorithm) {
                    case heffte::reshape_algorithm::alltoall :
                        this->params_m.add("comm", a2a);
                        break;
                    case heffte::reshape_algorithm::alltoallv :
                        this->params_m.add("comm", a2av);
                        break;
                    case heffte::reshape_algorithm::p2p :
                        this->params_m.add("comm", p2p);
                        break;
                    case heffte::reshape_algorithm::p2p_plined :
                        this->params_m.add("comm", p2p_pl);
                        break;
                    default:
                        throw IpplException("FFTPoissonSolver::setDefaultParameters",
                                       "Unrecognized heffte communication type");
                }
=======

    namespace detail {
        /*!
         * Access a view that either contains a vector field or a scalar field
         * in such a way that the correct element access is determined at compile
         * time, reducing the number of functions needed to achieve the same
         * behavior for both kinds of fields
         * @tparam isVec whether the field is a vector field
         * @tparam - the view type
         */
        template <bool isVec, typename>
        struct ViewAccess;

        template <typename View>
        struct ViewAccess<true, View> {
            KOKKOS_INLINE_FUNCTION constexpr static auto& get(View&& view, unsigned dim, size_t i,
                                                              size_t j, size_t k) {
                return view(i, j, k)[dim];
>>>>>>> 7f802d8f
            }
        };

        template <typename View>
        struct ViewAccess<false, View> {
            KOKKOS_INLINE_FUNCTION constexpr static auto& get(View&& view,
                                                              [[maybe_unused]] unsigned dim,
                                                              size_t i, size_t j, size_t k) {
                return view(i, j, k);
            }
        };
    }  // namespace detail

    template <typename FieldLHS, typename FieldRHS>
    class FFTPoissonSolver : public Electrostatics<FieldLHS, FieldRHS> {
        constexpr static unsigned Dim = FieldLHS::dim;
        using Trhs                    = typename FieldRHS::value_type;
        using mesh_type               = typename FieldLHS::Mesh_t;
        using Tg                      = typename FieldLHS::value_type::value_type;

    public:
        // type of output
        using Base = Electrostatics<FieldLHS, FieldRHS>;

        // types for LHS and RHS
        using typename Base::lhs_type, typename Base::rhs_type;

        // define a type for the 3 dimensional real to complex Fourier transform
        typedef FFT<RCTransform, FieldRHS> FFT_t;

        // enum type for the algorithm
        enum Algorithm {
            HOCKNEY    = 0b01,
            VICO       = 0b10,
            BIHARMONIC = 0b11
        };

        // define a type for a 3 dimensional field (e.g. charge density field)
        // define a type of Field with integers to be used for the helper Green's function
        // also define a type for the Fourier transformed complex valued fields
        typedef FieldRHS Field_t;
        typedef Field<int, Dim, mesh_type, typename FieldLHS::Centering_t> IField_t;
        typedef Field<Tg, Dim, mesh_type, Centering> Field_gt;
        typedef Field<Kokkos::complex<Tg>, Dim, mesh_type, Centering> CxField_gt;
        typedef typename FFT_t::ComplexField CxField_t;
        typedef Vector<Trhs, Dim> Vector_t;

        // define type for field layout
        typedef FieldLayout<Dim> FieldLayout_t;

        // type for communication buffers
        using buffer_type = Communicate::buffer_type;

        // types of mesh and mesh spacing
        using vector_type = typename mesh_type::vector_type;
        using scalar_type = typename mesh_type::value_type;

        // constructor and destructor
        FFTPoissonSolver();
        FFTPoissonSolver(rhs_type& rhs, ParameterList& params);
        FFTPoissonSolver(lhs_type& lhs, rhs_type& rhs, ParameterList& params);
        ~FFTPoissonSolver() = default;

        // override the setRhs function of the Solver class
        // since we need to call initializeFields()
        void setRhs(rhs_type& rhs) override;

        // allows user to set gradient of phi = Efield instead of spectral
        // calculation of Efield (which uses FFTs)
        void setGradFD();

        // solve the Poisson equation using FFT;
        // more specifically, compute the scalar potential given a density field rho using
        void solve() override;

        // compute standard Green's function
        void greensFunction();

        // function called in the constructor to initialize the fields
        void initializeFields();

        // communication used for multi-rank Vico-Greengard's Green's function
        void communicateVico(Vector<int, Dim> size, typename CxField_gt::view_type view_g,
                             const ippl::NDIndex<Dim> ldom_g, const int nghost_g,
                             typename Field_t::view_type view, const ippl::NDIndex<Dim> ldom,
                             const int nghost);

    private:
        // create a field to use as temporary storage
        // references to it can be created to make the code where it is used readable
        Field_t storage_field;

        Field_t& rho2_mr =
            storage_field;  // the charge-density field with mesh doubled in each dimension
        Field_t& grn_mr = storage_field;  // the Green's function

        // rho2tr_m is the Fourier transformed charge-density field
        // domain3_m and mesh3_m are used
        CxField_t rho2tr_m;

        // grntr_m is the Fourier transformed Green's function
        // domain3_m and mesh3_m are used
        CxField_t grntr_m;

        // temp_m field for the E-field computation
        CxField_t temp_m;

        // fields that facilitate the calculation in greensFunction()
        IField_t grnIField_m[Dim];

        // the FFT object
        std::unique_ptr<FFT_t> fft_m;

        // mesh and layout objects for rho_m (RHS)
        mesh_type* mesh_mp;
        FieldLayout_t* layout_mp;

        // mesh and layout objects for rho2_m
        std::unique_ptr<mesh_type> mesh2_m;
        std::unique_ptr<FieldLayout_t> layout2_m;

        // mesh and layout objects for the Fourier transformed Complex fields
        std::unique_ptr<mesh_type> meshComplex_m;
        std::unique_ptr<FieldLayout_t> layoutComplex_m;

        // domains for the various fields
        NDIndex<Dim> domain_m;         // original domain, gridsize
        NDIndex<Dim> domain2_m;        // doubled gridsize (2*Nx,2*Ny,2*Nz)
        NDIndex<Dim> domainComplex_m;  // field for the complex values of the RC transformation

        // mesh spacing and mesh size
        vector_type hr_m;
        Vector<int, Dim> nr_m;

        // string specifying algorithm: Hockney or Vico-Greengard
        std::string alg_m;

        // members for Vico-Greengard
        CxField_gt grnL_m;

        std::unique_ptr<FFT<CCTransform, CxField_gt>> fft4n_m;

        std::unique_ptr<mesh_type> mesh4_m;
        std::unique_ptr<FieldLayout_t> layout4_m;

        NDIndex<Dim> domain4_m;

        // bool indicating whether we want gradient of solution to calculate E field
        bool isGradFD_m;

        // buffer for communication
        detail::FieldBufferData<Trhs> fd_m;

    protected:
        virtual void setDefaultParameters() override {
            using heffteBackend       = typename FFT_t::heffteBackend;
            heffte::plan_options opts = heffte::default_options<heffteBackend>();
            this->params_m.add("use_pencils", opts.use_pencils);
            this->params_m.add("use_reorder", opts.use_reorder);
            this->params_m.add("use_gpu_aware", opts.use_gpu_aware);
            this->params_m.add("r2c_direction", 0);

            switch (opts.algorithm) {
                case heffte::reshape_algorithm::alltoall:
                    this->params_m.add("comm", a2a);
                    break;
                case heffte::reshape_algorithm::alltoallv:
                    this->params_m.add("comm", a2av);
                    break;
                case heffte::reshape_algorithm::p2p:
                    this->params_m.add("comm", p2p);
                    break;
                case heffte::reshape_algorithm::p2p_plined:
                    this->params_m.add("comm", p2p_pl);
                    break;
                default:
                    throw IpplException("FFTPoissonSolver::setDefaultParameters",
                                        "Unrecognized heffte communication type");
            }

            this->params_m.add("algorithm", HOCKNEY);
        }
    };
}  // namespace ippl

#include "Solver/FFTPoissonSolver.hpp"
#endif<|MERGE_RESOLUTION|>--- conflicted
+++ resolved
@@ -39,168 +39,6 @@
 #include "Meshes/UniformCartesian.h"
 
 namespace ippl {
-<<<<<<< HEAD
-    template <typename Tlhs, typename Trhs, unsigned Dim,
-              class M=UniformCartesian<double, Dim>,
-              class C=typename M::DefaultCentering>
-    class FFTPoissonSolver : public Electrostatics<Tlhs, Trhs, Dim, M, C> { 
-        public:
-            // types for LHS and RHS
-            using lhs_type = typename Solver<Tlhs, Trhs, Dim, M, C>::lhs_type;
-            using rhs_type = typename Solver<Tlhs, Trhs, Dim, M, C>::rhs_type;
-
-            // type of output
-            using Base = Electrostatics<Tlhs, Trhs, Dim, M, C>;
-
-	    // define a type for a 3 dimensional field (e.g. charge density field)
-	    // define a type of Field with integers to be used for the helper Green's function
-	    // also define a type for the Fourier transformed complex valued fields
-	    typedef Field<Trhs, Dim, M> Field_t;
-	    typedef Field<int, Dim, M> IField_t;
-	    typedef Field<Kokkos::complex<Trhs>, Dim, M> CxField_t;
-	    typedef Vector<Trhs, Dim> Vector_t;
-
-            // define type for field layout
-            typedef FieldLayout<Dim> FieldLayout_t;
-
-            // define a type for the 3 dimensional real to complex Fourier transform  
-            typedef FFT<RCTransform, Dim, Trhs> FFT_t;
-
-            // type for communication buffers
-            using buffer_type = Communicate::buffer_type;
-
-            // constructor and destructor
-            FFTPoissonSolver(rhs_type& rhs, ParameterList& fftparams, std::string alg);
-            FFTPoissonSolver(lhs_type& lhs, rhs_type& rhs, ParameterList& fftparams, std::string alg,
-                             int sol = Base::SOL_AND_GRAD);
-            ~FFTPoissonSolver();
-
-            // allows user to set gradient of phi = Efield instead of spectral
-            // calculation of Efield (which uses FFTs)
-            void setGradFD();
-
-            // solve the Poisson equation using FFT; 
-            // more specifically, compute the scalar potential given a density field rho using 
-            void solve() override;
-	    
-            // compute standard Green's function 
-            void greensFunction();
-
-            // function called in the constructor to initialize the fields
-            void initializeFields();
-
-            // communication used for multi-rank Vico-Greengard's Green's function
-            void communicateVico(Vector<int,Dim> size, typename CxField_t::view_type view_g,
-                                 const ippl::NDIndex<Dim> ldom_g, const int nghost_g,
-                                 typename Field_t::view_type view, const ippl::NDIndex<Dim> ldom,
-                                 const int nghost, FieldLayout_t& layout);
-            
-            void communicateVico(Vector<int,Dim> size, typename Field_t::view_type view_g,
-                                 const ippl::NDIndex<Dim> ldom_g, const int nghost_g,
-                                 typename Field_t::view_type view, const ippl::NDIndex<Dim> ldom,
-                                 const int nghost, FieldLayout_t& layout);
-            
-        private:
-            // create a field to use as temporary storage
-            // references to it can be created to make the code where it is used readable
-            Field_t storage_field;
-
-            Field_t& rho2_mr = storage_field; // the charge-density field with mesh doubled in each dimension
-            Field_t& grn_mr  = storage_field; // the Green's function
-
-            // rho2tr_m is the Fourier transformed charge-density field
-            // domain3_m and mesh3_m are used
-            CxField_t rho2tr_m;
-
-            // grntr_m is the Fourier transformed Green's function
-            // domain3_m and mesh3_m are used
-            CxField_t grntr_m;         
-
-            // temp_m field for the E-field computation
-            CxField_t temp_m;         
-
-            // fields that facilitate the calculation in greensFunction()
-            IField_t grnIField_m[Dim];
-
-            // the FFT object
-            std::unique_ptr<FFT_t> fft_m;
-
-            // mesh and layout objects for rho_m (RHS)
-            M* mesh_mp;
-            FieldLayout_t* layout_mp;
-
-            // mesh and layout objects for rho2_m
-            std::unique_ptr<M> mesh2_m;
-            std::unique_ptr<FieldLayout_t> layout2_m;
-
-            // mesh and layout objects for the Fourier transformed Complex fields
-            std::unique_ptr<M> meshComplex_m;
-            std::unique_ptr<FieldLayout_t> layoutComplex_m;
-	    
-            // domains for the various fields
-            NDIndex<Dim> domain_m;           // original domain, gridsize
-            NDIndex<Dim> domain2_m;          // doubled gridsize (2*Nx,2*Ny,2*Nz)
-            NDIndex<Dim> domainComplex_m;    // field for the complex values of the RC transformation
-
-            // mesh spacing and mesh size
-            Vector_t hr_m;
-            Vector<int, Dim> nr_m;
-	    
-            // string specifying algorithm: Hockney or Vico-Greengard
-            std::string alg_m;
-
-            // members for Vico-Greengard
-            CxField_t grnL_m;
-
-            std::unique_ptr<FFT<CCTransform, Dim, double>> fft4n_m;
-
-            std::unique_ptr<M> mesh4_m;
-            std::unique_ptr<FieldLayout_t> layout4_m;
-
-            NDIndex<Dim> domain4_m;
-
-            // improved Vico - discrete cosine transform
-            Field_t grn2n1_m;
-            std::unique_ptr<FFT<CosTransform, Dim, double>> fft2n1_m;
-            std::unique_ptr<M> mesh2n1_m;
-            std::unique_ptr<FieldLayout_t> layout2n1_m;
-            NDIndex<Dim> domain2n1_m;
-
-            // bool indicating whether we want gradient of solution to calculate E field
-            bool isGradFD_m;
-
-            // buffer for communication
-            detail::FieldBufferData<Trhs> fd_m;
-
-        protected:
-        
-            virtual void setDefaultParameters() override {
-                using heffteBackend = typename FFT_t::heffteBackend;
-                heffte::plan_options opts = heffte::default_options<heffteBackend>();
-                this->params_m.add("use_pencils", opts.use_pencils);
-                this->params_m.add("use_reorder", opts.use_reorder);
-                this->params_m.add("use_gpu_aware", opts.use_gpu_aware);
-                this->params_m.add("r2c_direction", 0);
-            
-                switch (opts.algorithm) {
-                    case heffte::reshape_algorithm::alltoall :
-                        this->params_m.add("comm", a2a);
-                        break;
-                    case heffte::reshape_algorithm::alltoallv :
-                        this->params_m.add("comm", a2av);
-                        break;
-                    case heffte::reshape_algorithm::p2p :
-                        this->params_m.add("comm", p2p);
-                        break;
-                    case heffte::reshape_algorithm::p2p_plined :
-                        this->params_m.add("comm", p2p_pl);
-                        break;
-                    default:
-                        throw IpplException("FFTPoissonSolver::setDefaultParameters",
-                                       "Unrecognized heffte communication type");
-                }
-=======
-
     namespace detail {
         /*!
          * Access a view that either contains a vector field or a scalar field
@@ -218,7 +56,6 @@
             KOKKOS_INLINE_FUNCTION constexpr static auto& get(View&& view, unsigned dim, size_t i,
                                                               size_t j, size_t k) {
                 return view(i, j, k)[dim];
->>>>>>> 7f802d8f
             }
         };
 
@@ -253,7 +90,8 @@
         enum Algorithm {
             HOCKNEY    = 0b01,
             VICO       = 0b10,
-            BIHARMONIC = 0b11
+            BIHARMONIC = 0b11,
+            VICO_2     = 0b100
         };
 
         // define a type for a 3 dimensional field (e.g. charge density field)
@@ -306,6 +144,12 @@
                              typename Field_t::view_type view, const ippl::NDIndex<Dim> ldom,
                              const int nghost);
 
+        // needed for improved Vico-Greengard (VICO_2.0)
+        void communicateVico(Vector<int, Dim> size, typename Field_t::view_type view_g,
+                             const ippl::NDIndex<Dim> ldom_g, const int nghost_g,
+                             typename Field_t::view_type view, const ippl::NDIndex<Dim> ldom,
+                             const int nghost);
+
     private:
         // create a field to use as temporary storage
         // references to it can be created to make the code where it is used readable
@@ -365,6 +209,16 @@
         std::unique_ptr<FieldLayout_t> layout4_m;
 
         NDIndex<Dim> domain4_m;
+
+        // members for improved Vico-Greengard (VICO_2.0)
+        Field_t grn2n1_m;
+
+        std::unique_ptr<FFT<CosTransform, Field_t>> fft2n1_m;
+
+        std::unique_ptr<mesh_type> mesh2n1_m;
+        std::unique_ptr<FieldLayout_t> layout2n1_m;
+
+        NDIndex<Dim> domain2n1_m;
 
         // bool indicating whether we want gradient of solution to calculate E field
         bool isGradFD_m;
