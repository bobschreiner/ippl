// Class NormalDistribution
//   This class can be used for sampling normal distribution function
//   on bounded domain, e.g. using Inverse Transform Sampling.
//
#ifndef IPPL_NORMAL_DISTRIBUTION_H
#define IPPL_NORMAL_DISTRIBUTION_H

#include "Random/Utility.h"
#include "Random/Distribution.h"

namespace ippl {
  namespace random {

     /*!
<<<<<<< HEAD
=======
     * @struct randn
     * @brief Functor to generate random numbers from a normal distribution.
     *
     * This functor can be used to generates random numbers from a normal distribution with
     * mean 0 and standard deviation 1.
     *
     * @tparam T Data type of the random numbers.
     * @tparam GeneratorPool Type of the random number generator pool.
     * @tparam Dim Dimensionality of the random numbers.
    */
    template <typename T, unsigned Dim>
    struct randn {
      using view_type  = typename ippl::detail::ViewType<ippl::Vector<double, Dim>, 1>::view_type;
      using GeneratorPool = typename Kokkos::Random_XorShift64_Pool<>;

      // Output View for the random numbers
      view_type v;

      // The GeneratorPool
      GeneratorPool rand_pool;

      T mu[Dim];
      T sd[Dim];
      /*!
       * @brief Constructor for the randn functor.
       *
       * @param v_ Output view for the random numbers.
       * @param rand_pool_ The random number generator pool.
       * @param mu The array of means in each dimension
       * @param sd The array of standard deviation in each dimension
      */
      KOKKOS_INLINE_FUNCTION randn(view_type v_, GeneratorPool rand_pool_, T *mu_, T *sd_)
          : v(v_)
          , rand_pool(rand_pool_){
             for(unsigned int i=0; i<Dim; i++){
                mu[i] = mu_[i];
                sd[i] = sd_[i];
             }
           }

      KOKKOS_INLINE_FUNCTION randn(view_type v_, GeneratorPool rand_pool_)
          : v(v_)
          , rand_pool(rand_pool_) {
             for(unsigned int i=0; i<Dim; i++){
                mu[i] = 0.0;
                sd[i] = 0.0;
             }
          }

      /*!
       * @brief Operator to generate random numbers.
       *
       * @param i Index for the random numbers.
      */
      KOKKOS_INLINE_FUNCTION void operator()(const size_t i) const {
          // Get a random number state from the pool for the active thread
          typename GeneratorPool::generator_type rand_gen = rand_pool.get_state();

          for (unsigned d = 0; d < Dim; ++d) {
              v(i)[d] = mu[d] + sd[d]*rand_gen.normal(0.0, 1.0);
          }

          // Give the state back, which will allow another thread to acquire it
          rand_pool.free_state(rand_gen);
      }
    };

     /*!
>>>>>>> 64731a7f
     * @brief Calculate the cumulative distribution function (CDF) for a normal distribution.
     *
     * @param x Input value.
     * @param mean Mean of the distribution.
     * @param stddev Standard deviation of the distribution.
     * @return The CDF value.
    */
    template<typename T>
    KOKKOS_FUNCTION T normal_cdf_func(T x, T mean, T stddev) {
      return 0.5 * (1 + Kokkos::erf((x - mean) / (stddev * Kokkos::sqrt(2.0))));
    }

    /*!
     * @brief Calculate the probability density function (PDF) for a normal distribution.
     *
     * @param x Input value.
     * @param mean Mean of the distribution.
     * @param stddev Standard deviation of the distribution.
     * @return The PDF value.
    */
    template<typename T>
    KOKKOS_FUNCTION T normal_pdf_func(T x, T mean, T stddev) {
      const T pi = Kokkos::numbers::pi_v<T>;
      return (1.0 / (stddev * Kokkos::sqrt(2 * pi))) * Kokkos::exp(-(x - mean) * (x - mean) / (2 * stddev * stddev));
    }

    /*!
     * @brief An estimator for the initial guess that is used in Newton-Raphson method of Inverste Transfrom Sampling
     *
     * @param x Input value.
     * @param mean Mean of the distribution.
     * @param stddev Standard deviation of the distribution.
     * @return The estimate value.
    */
    template<typename T>
    KOKKOS_FUNCTION T normal_estimate_func(T u, T mean, T stddev) {
      return mean + 0.*u*stddev;
    }

     /*!
     * @struct normal_cdf
     * @brief Functor to calculate the cumulative distribution function (CDF) for a normal distribution.
     *
     * This functor calculates the CDF for a normal distribution in a specific dimension 'd'.
     *
     * @tparam T Data type for the input value 'x'.
    */
    template <typename T>
    struct normal_cdf{
<<<<<<< HEAD
      KOKKOS_INLINE_FUNCTION double operator()(T x, unsigned int d, const T *params_p) const {
              T mean = params_p[2*d + 0];
              T stddev = params_p[2*d + 1];
=======
      KOKKOS_INLINE_FUNCTION double operator()(T x, unsigned int d, const T *params) const {
              T mean = params[2*d + 0];
              T stddev = params[2*d + 1];
>>>>>>> 64731a7f
              return ippl::random::normal_cdf_func<T>(x, mean, stddev);
      }
    };

    /*!
     * @struct normal_pdf
     * @brief Functor to calculate the probability density function (PDF) for a normal distribution.
     *
     * This functor calculates the PDF for a normal distribution in a specific dimension 'd'.
     *
     * @tparam T Data type for the input value 'x'.
    */
    template <typename T>
    struct normal_pdf{
<<<<<<< HEAD
      KOKKOS_INLINE_FUNCTION double operator()(T x, unsigned int d, T const *params_p) const {
              T mean = params_p[2*d + 0];
              T stddev = params_p[2*d + 1];
=======
      KOKKOS_INLINE_FUNCTION double operator()(T x, unsigned int d, T const *params) const {
              T mean = params[2*d + 0];
              T stddev = params[2*d + 1];
>>>>>>> 64731a7f
              return ippl::random::normal_pdf_func<T>(x, mean, stddev);
      }
    };

     /*!
     * @struct normal_estimate
     * @brief Functor to estimate the initial guess for sampling normal distribution.
     *
     * This functor estimates the value for a normal distribution in a specific dimension 'd'.
     *
     * @tparam T Data type for the input value 'u'.
    */
    template <typename T>
    struct normal_estimate{
<<<<<<< HEAD
      KOKKOS_INLINE_FUNCTION double operator()(T u, unsigned int d,  T const *params_p) const {
              T mean = params_p[2*d + 0];
              T stddev = params_p[2*d + 1];
=======
      KOKKOS_INLINE_FUNCTION double operator()(T u, unsigned int d,  T const *params) const {
              T mean = params[2*d + 0];
              T stddev = params[2*d + 1];
>>>>>>> 64731a7f
              return ippl::random::normal_estimate_func<T>(u, mean, stddev);
      }
    };


    template <typename T>
    struct NormalDistributionFunctions {
      // Functor to calculate the probability density function (PDF) for a normal distribution.
      struct PDF {
        KOKKOS_INLINE_FUNCTION double operator()(T x, unsigned int d, const T *params_p) const {
            T mean = params_p[2 * d + 0];
            T stddev = params_p[2 * d + 1];
            return ippl::random::normal_pdf_func<T>(x, mean, stddev);
        }
      };

      // Functor to calculate the cumulative distribution function (CDF) for a normal distribution.
      struct CDF {
        KOKKOS_INLINE_FUNCTION double operator()(T x, unsigned int d, const T *params_p) const {
            T mean = params_p[2 * d + 0];
            T stddev = params_p[2 * d + 1];
            return ippl::random::normal_cdf_func<T>(x, mean, stddev);
        }
      };

      // Functor to estimate the initial guess for sampling a normal distribution.
      struct Estimate {
        KOKKOS_INLINE_FUNCTION double operator()(T u, unsigned int d, T const *params_p) const {
            T mean = params_p[2 * d + 0];
            T stddev = params_p[2 * d + 1];
            return ippl::random::normal_estimate_func<T>(u, mean, stddev);
        }
     };
    };


    /*!
       * @file NormalDistribution.h
       * @class NormalDistribution
    */
    template<typename T, unsigned Dim>
<<<<<<< HEAD
    class NormalDistribution : public ippl::random::Distribution<T, Dim, 2*Dim, NormalDistributionFunctions<T>>{
=======
    class NormalDistribution : public ippl::random::Distribution<T, Dim, 2*Dim,
                          ippl::random::normal_pdf<T>,
                          ippl::random::normal_cdf<T>,
                          ippl::random::normal_estimate<T>>{
>>>>>>> 64731a7f
    public:
      /*!
       * @brief Constructor for the Normal Distribution class.
       * The constructor takes an array of parameters of normal distribution, i.e. mean and standard deviation.
      */
<<<<<<< HEAD
      KOKKOS_INLINE_FUNCTION NormalDistribution(const T *par_p)
                              : ippl::random::Distribution<T, Dim, 2*Dim, NormalDistributionFunctions<T>>(par_p) {}
=======
      KOKKOS_INLINE_FUNCTION NormalDistribution(const T *par_)
                              : ippl::random::Distribution<T, Dim, 2*Dim,
                              ippl::random::normal_pdf<T>,
                              ippl::random::normal_cdf<T>,
                              ippl::random::normal_estimate<T>>(par_) {}
>>>>>>> 64731a7f
    };


  }  // namespace random
}  // namespace ippl

#endif<|MERGE_RESOLUTION|>--- conflicted
+++ resolved
@@ -12,77 +12,6 @@
   namespace random {
 
      /*!
-<<<<<<< HEAD
-=======
-     * @struct randn
-     * @brief Functor to generate random numbers from a normal distribution.
-     *
-     * This functor can be used to generates random numbers from a normal distribution with
-     * mean 0 and standard deviation 1.
-     *
-     * @tparam T Data type of the random numbers.
-     * @tparam GeneratorPool Type of the random number generator pool.
-     * @tparam Dim Dimensionality of the random numbers.
-    */
-    template <typename T, unsigned Dim>
-    struct randn {
-      using view_type  = typename ippl::detail::ViewType<ippl::Vector<double, Dim>, 1>::view_type;
-      using GeneratorPool = typename Kokkos::Random_XorShift64_Pool<>;
-
-      // Output View for the random numbers
-      view_type v;
-
-      // The GeneratorPool
-      GeneratorPool rand_pool;
-
-      T mu[Dim];
-      T sd[Dim];
-      /*!
-       * @brief Constructor for the randn functor.
-       *
-       * @param v_ Output view for the random numbers.
-       * @param rand_pool_ The random number generator pool.
-       * @param mu The array of means in each dimension
-       * @param sd The array of standard deviation in each dimension
-      */
-      KOKKOS_INLINE_FUNCTION randn(view_type v_, GeneratorPool rand_pool_, T *mu_, T *sd_)
-          : v(v_)
-          , rand_pool(rand_pool_){
-             for(unsigned int i=0; i<Dim; i++){
-                mu[i] = mu_[i];
-                sd[i] = sd_[i];
-             }
-           }
-
-      KOKKOS_INLINE_FUNCTION randn(view_type v_, GeneratorPool rand_pool_)
-          : v(v_)
-          , rand_pool(rand_pool_) {
-             for(unsigned int i=0; i<Dim; i++){
-                mu[i] = 0.0;
-                sd[i] = 0.0;
-             }
-          }
-
-      /*!
-       * @brief Operator to generate random numbers.
-       *
-       * @param i Index for the random numbers.
-      */
-      KOKKOS_INLINE_FUNCTION void operator()(const size_t i) const {
-          // Get a random number state from the pool for the active thread
-          typename GeneratorPool::generator_type rand_gen = rand_pool.get_state();
-
-          for (unsigned d = 0; d < Dim; ++d) {
-              v(i)[d] = mu[d] + sd[d]*rand_gen.normal(0.0, 1.0);
-          }
-
-          // Give the state back, which will allow another thread to acquire it
-          rand_pool.free_state(rand_gen);
-      }
-    };
-
-     /*!
->>>>>>> 64731a7f
      * @brief Calculate the cumulative distribution function (CDF) for a normal distribution.
      *
      * @param x Input value.
@@ -132,15 +61,9 @@
     */
     template <typename T>
     struct normal_cdf{
-<<<<<<< HEAD
       KOKKOS_INLINE_FUNCTION double operator()(T x, unsigned int d, const T *params_p) const {
               T mean = params_p[2*d + 0];
               T stddev = params_p[2*d + 1];
-=======
-      KOKKOS_INLINE_FUNCTION double operator()(T x, unsigned int d, const T *params) const {
-              T mean = params[2*d + 0];
-              T stddev = params[2*d + 1];
->>>>>>> 64731a7f
               return ippl::random::normal_cdf_func<T>(x, mean, stddev);
       }
     };
@@ -155,15 +78,9 @@
     */
     template <typename T>
     struct normal_pdf{
-<<<<<<< HEAD
       KOKKOS_INLINE_FUNCTION double operator()(T x, unsigned int d, T const *params_p) const {
               T mean = params_p[2*d + 0];
               T stddev = params_p[2*d + 1];
-=======
-      KOKKOS_INLINE_FUNCTION double operator()(T x, unsigned int d, T const *params) const {
-              T mean = params[2*d + 0];
-              T stddev = params[2*d + 1];
->>>>>>> 64731a7f
               return ippl::random::normal_pdf_func<T>(x, mean, stddev);
       }
     };
@@ -178,15 +95,9 @@
     */
     template <typename T>
     struct normal_estimate{
-<<<<<<< HEAD
       KOKKOS_INLINE_FUNCTION double operator()(T u, unsigned int d,  T const *params_p) const {
               T mean = params_p[2*d + 0];
               T stddev = params_p[2*d + 1];
-=======
-      KOKKOS_INLINE_FUNCTION double operator()(T u, unsigned int d,  T const *params) const {
-              T mean = params[2*d + 0];
-              T stddev = params[2*d + 1];
->>>>>>> 64731a7f
               return ippl::random::normal_estimate_func<T>(u, mean, stddev);
       }
     };
@@ -228,31 +139,15 @@
        * @class NormalDistribution
     */
     template<typename T, unsigned Dim>
-<<<<<<< HEAD
     class NormalDistribution : public ippl::random::Distribution<T, Dim, 2*Dim, NormalDistributionFunctions<T>>{
-=======
-    class NormalDistribution : public ippl::random::Distribution<T, Dim, 2*Dim,
-                          ippl::random::normal_pdf<T>,
-                          ippl::random::normal_cdf<T>,
-                          ippl::random::normal_estimate<T>>{
->>>>>>> 64731a7f
     public:
       /*!
        * @brief Constructor for the Normal Distribution class.
        * The constructor takes an array of parameters of normal distribution, i.e. mean and standard deviation.
       */
-<<<<<<< HEAD
       KOKKOS_INLINE_FUNCTION NormalDistribution(const T *par_p)
                               : ippl::random::Distribution<T, Dim, 2*Dim, NormalDistributionFunctions<T>>(par_p) {}
-=======
-      KOKKOS_INLINE_FUNCTION NormalDistribution(const T *par_)
-                              : ippl::random::Distribution<T, Dim, 2*Dim,
-                              ippl::random::normal_pdf<T>,
-                              ippl::random::normal_cdf<T>,
-                              ippl::random::normal_estimate<T>>(par_) {}
->>>>>>> 64731a7f
     };
-
 
   }  // namespace random
 }  // namespace ippl
