--- conflicted
+++ resolved
@@ -125,13 +125,7 @@
         // send
         std::vector<MPI_Request> requests(0);
 
-<<<<<<< HEAD
-        using buffer_type = mpi::Communicator::buffer_type;
-
         int tag = Comm->next_tag(mpi::tag::P_SPATIAL_LAYOUT, mpi::tag::P_LAYOUT_CYCLE);
-=======
-        int tag = Comm->next_tag(P_SPATIAL_LAYOUT_TAG, P_LAYOUT_CYCLE);
->>>>>>> 75fcd6c1
 
         int sends = 0;
         for (int rank = 0; rank < nRanks; ++rank) {
@@ -139,21 +133,7 @@
                 hash_type hash("hash", nSends[rank]);
                 fillHash(rank, ranks, hash);
 
-<<<<<<< HEAD
-                requests.resize(requests.size() + 1);
-
-                pdata.pack(buffer, hash);
-                size_type bufSize = pdata.packedSize(nSends[rank]);
-
-                buffer_type buf = Comm->getBuffer(mpi::tag::PARTICLE_SEND + sends, bufSize);
-
-                Comm->isend(rank, tag, buffer, *buf, requests.back(), nSends[rank]);
-                buf->resetWritePos();
-
-                ++sends;
-=======
                 pdata.sendToRank(rank, tag, sends++, requests, hash, buffer);
->>>>>>> 75fcd6c1
             }
         }
         IpplTimings::stopTimer(sendTimer);
@@ -172,19 +152,7 @@
         int recvs = 0;
         for (int rank = 0; rank < nRanks; ++rank) {
             if (nRecvs[rank] > 0) {
-<<<<<<< HEAD
-                size_type bufSize = pdata.packedSize(nRecvs[rank]);
-                buffer_type buf   = Comm->getBuffer(mpi::tag::PARTICLE_RECV + recvs, bufSize);
-
-                Comm->recv(rank, tag, buffer, *buf, bufSize, nRecvs[rank]);
-                buf->resetReadPos();
-
-                pdata.unpack(buffer, nRecvs[rank]);
-
-                ++recvs;
-=======
                 pdata.recvFromRank(rank, tag, recvs++, nRecvs[rank], buffer);
->>>>>>> 75fcd6c1
             }
         }
         IpplTimings::stopTimer(recvTimer);
