--- conflicted
+++ resolved
@@ -257,32 +257,15 @@
        {
 
             KOKKOS_FUNCTION
-<<<<<<< HEAD
             meta_grad(const E& u,
 	const typename E::Mesh_t::vector_type& xvector,
 	const typename E::Mesh_t::vector_type& yvector,
 	const typename E::Mesh_t::vector_type& zvector)
-=======
-            meta_grad(const E& u)
->>>>>>> 70eca64a
             : u_m(u)
-            {
-                Mesh_t& mesh = u.get_mesh();
-
-                xvector_m[0] = 0.5 / mesh.getMeshSpacing(0);
-                xvector_m[1] = 0.0;
-                xvector_m[2] = 0.0;
-
-                yvector_m[0] = 0.0;
-                yvector_m[1] = 0.5 / mesh.getMeshSpacing(1);
-                yvector_m[2] = 0.0;
-
-                zvector_m[0] = 0.0;
-                zvector_m[1] = 0.0;
-                zvector_m[2] = 0.5 / mesh.getMeshSpacing(2);
-            }
-
-
+	, xvector_m(xvector)
+	, yvector_m(yvector)
+	, zvector_m(zvector)
+    { }
             /*
              * 3-dimensional grad
              */
