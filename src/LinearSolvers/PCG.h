--- conflicted
+++ resolved
@@ -11,7 +11,7 @@
 
 namespace ippl {
     template <typename OperatorRet, typename LowerRet, typename UpperRet, typename UpperLowerRet,
-            typename InverseDiagRet, typename FieldLHS, typename FieldRHS = FieldLHS>
+              typename InverseDiagRet, typename FieldLHS, typename FieldRHS = FieldLHS>
     class CG : public SolverAlgorithm<FieldLHS, FieldRHS> {
         using Base = SolverAlgorithm<FieldLHS, FieldRHS>;
         typedef typename Base::lhs_type::value_type T;
@@ -32,26 +32,33 @@
          */
         virtual void setOperator(OperatorF op) { op_m = std::move(op); }
         virtual void setPreconditioner(
-                [[ maybe_unused ]] OperatorF&& op,                   // Operator passed to chebyshev and newton
-                [[ maybe_unused ]] LowerF&& lower,                   // Operator passed to 2-step gauss-seidel
-                [[ maybe_unused ]] UpperF&& upper,                   // Operator passed to 2-step gauss-seidel
-                [[ maybe_unused ]] UpperLowerF&& upper_and_lower,    // Operator passed to 2-step gauss-seidel
-                [[ maybe_unused ]] InverseDiagF&& inverse_diagonal,  // Operator passed to jacobi and 2-step gauss-seidel
-                [[ maybe_unused ]] double alpha,                     // smallest eigenvalue of the operator
-                [[ maybe_unused ]] double beta,                      // largest eigenvalue of the operator
-                [[ maybe_unused ]] std::string preconditioner_type = "",  // Name of the preconditioner that should be used
-                [[ maybe_unused ]] int level = 5,  // This is a dummy default parameter, actual default parameter should be
-                // set in main
-                [[ maybe_unused ]] int degree = 31,  // This is a dummy default parameter, actual default parameter should
-                // be set in main
-                [[ maybe_unused ]] int richardson_iterations = 1,  // This is a dummy default parameter, actual default
-                // parameter should be set in main
-                [[ maybe_unused ]] int inner = 5,  // This is a dummy default parameter, actual default parameter should be
-                // set in main
-                [[ maybe_unused ]] int outer = 1   // This is a dummy default parameter, actual default parameter should be
-                // set in main
-        )
-                {}
+            [[maybe_unused]] OperatorF&& op,  // Operator passed to chebyshev and newton
+            [[maybe_unused]] LowerF&& lower,  // Operator passed to 2-step gauss-seidel
+            [[maybe_unused]] UpperF&& upper,  // Operator passed to 2-step gauss-seidel
+            [[maybe_unused]] UpperLowerF&&
+                upper_and_lower,  // Operator passed to 2-step gauss-seidel
+            [[maybe_unused]] InverseDiagF&&
+                inverse_diagonal,           // Operator passed to jacobi and 2-step gauss-seidel
+            [[maybe_unused]] double alpha,  // smallest eigenvalue of the operator
+            [[maybe_unused]] double beta,   // largest eigenvalue of the operator
+            [[maybe_unused]] std::string preconditioner_type =
+                "",  // Name of the preconditioner that should be used
+            [[maybe_unused]] int level =
+                5,  // This is a dummy default parameter, actual default parameter should be
+            // set in main
+            [[maybe_unused]] int degree =
+                31,  // This is a dummy default parameter, actual default parameter should
+            // be set in main
+            [[maybe_unused]] int richardson_iterations =
+                1,  // This is a dummy default parameter, actual default
+            // parameter should be set in main
+            [[maybe_unused]] int inner =
+                5,  // This is a dummy default parameter, actual default parameter should be
+            // set in main
+            [[maybe_unused]] int outer =
+                1  // This is a dummy default parameter, actual default parameter should be
+                   // set in main
+        ) {}
         /*!
          * Query how many iterations were required to obtain the solution
          * the last time this solver was used
@@ -70,12 +77,8 @@
 
             // Variable names mostly based on description in
             // https://www.cs.cmu.edu/~quake-papers/painless-conjugate-gradient.pdf
-<<<<<<< HEAD
-            lhs_type r(mesh, layout, lhs.getNghost());
-=======
             lhs_type r(mesh, layout);
             lhs_type d(mesh, layout);
->>>>>>> c75b29af
 
             using bc_type  = BConds<lhs_type, Dim>;
             bc_type lhsBCs = lhs.getFieldBC();
@@ -148,9 +151,9 @@
     };
 
     template <typename OperatorRet, typename LowerRet, typename UpperRet, typename UpperLowerRet,
-            typename InverseDiagRet, typename FieldLHS, typename FieldRHS = FieldLHS>
+              typename InverseDiagRet, typename FieldLHS, typename FieldRHS = FieldLHS>
     class PCG : public CG<OperatorRet, LowerRet, UpperRet, UpperLowerRet, InverseDiagRet, FieldLHS,
-            FieldRHS> {
+                          FieldRHS> {
         using Base = SolverAlgorithm<FieldLHS, FieldRHS>;
         typedef typename Base::lhs_type::value_type T;
 
@@ -163,34 +166,34 @@
         using InverseDiagF = std::function<InverseDiagRet(lhs_type)>;
 
         PCG()
-                : CG<OperatorRet, LowerRet, UpperRet, UpperLowerRet, InverseDiagRet, FieldLHS,
-                FieldRHS>()
-                , preconditioner_m(nullptr){};
+            : CG<OperatorRet, LowerRet, UpperRet, UpperLowerRet, InverseDiagRet, FieldLHS,
+                 FieldRHS>()
+            , preconditioner_m(nullptr){};
 
         /*!
          * Sets the differential operator for the conjugate gradient algorithm
          * @param op A function that returns OpRet and takes a field of the LHS type
          */
         void setPreconditioner(
-                OperatorF&& op,                   // Operator passed to chebyshev and newton
-                LowerF&& lower,                   // Operator passed to 2-step gauss-seidel
-                UpperF&& upper,                   // Operator passed to 2-step gauss-seidel
-                UpperLowerF&& upper_and_lower,    // Operator passed to 2-step gauss-seidel
-                InverseDiagF&& inverse_diagonal,  // Operator passed to jacobi and 2-step gauss-seidel
-                double alpha,                     // smallest eigenvalue of the operator
-                double beta,                      // largest eigenvalue of the operator
-                std::string preconditioner_type = "",  // Name of the preconditioner that should be used
-                int level = 5,  // This is a dummy default parameter, actual default parameter should be
-                // set in main
-                int degree = 31,  // This is a dummy default parameter, actual default parameter should
-                // be set in main
-                int richardson_iterations = 1,  // This is a dummy default parameter, actual default
-                // parameter should be set in main
-                int inner = 5,  // This is a dummy default parameter, actual default parameter should be
-                // set in main
-                int outer = 1   // This is a dummy default parameter, actual default parameter should be
-                // set in main
-        ) override {
+            OperatorF&& op,                   // Operator passed to chebyshev and newton
+            LowerF&& lower,                   // Operator passed to 2-step gauss-seidel
+            UpperF&& upper,                   // Operator passed to 2-step gauss-seidel
+            UpperLowerF&& upper_and_lower,    // Operator passed to 2-step gauss-seidel
+            InverseDiagF&& inverse_diagonal,  // Operator passed to jacobi and 2-step gauss-seidel
+            double alpha,                     // smallest eigenvalue of the operator
+            double beta,                      // largest eigenvalue of the operator
+            std::string preconditioner_type = "",  // Name of the preconditioner that should be used
+            int level = 5,  // This is a dummy default parameter, actual default parameter should be
+            // set in main
+            int degree = 31,  // This is a dummy default parameter, actual default parameter should
+            // be set in main
+            int richardson_iterations = 1,  // This is a dummy default parameter, actual default
+            // parameter should be set in main
+            int inner = 5,  // This is a dummy default parameter, actual default parameter should be
+            // set in main
+            int outer = 1  // This is a dummy default parameter, actual default parameter should be
+                           // set in main
+            ) override {
             if (preconditioner_type == "jacobi") {
                 // Turn on damping parameter
                 /*
@@ -199,27 +202,27 @@
                 InverseDiagF>>(std::move(inverse_diagonal), w));
                 */
                 preconditioner_m =
-                        std::move(std::make_unique<jacobi_preconditioner<FieldLHS, InverseDiagF>>(
-                                std::move(inverse_diagonal)));
+                    std::move(std::make_unique<jacobi_preconditioner<FieldLHS, InverseDiagF>>(
+                        std::move(inverse_diagonal)));
             } else if (preconditioner_type == "newton") {
                 preconditioner_m = std::move(
-                        std::make_unique<polynomial_newton_preconditioner<FieldLHS, OperatorF>>(
-                                std::move(op), alpha, beta, level, 1e-3));
+                    std::make_unique<polynomial_newton_preconditioner<FieldLHS, OperatorF>>(
+                        std::move(op), alpha, beta, level, 1e-3));
             } else if (preconditioner_type == "chebyshev") {
                 preconditioner_m = std::move(
-                        std::make_unique<polynomial_chebyshev_preconditioner<FieldLHS, OperatorF>>(
-                                std::move(op), alpha, beta, degree, 1e-3));
+                    std::make_unique<polynomial_chebyshev_preconditioner<FieldLHS, OperatorF>>(
+                        std::move(op), alpha, beta, degree, 1e-3));
             } else if (preconditioner_type == "richardson") {
                 preconditioner_m =
-                        std::move(std::make_unique<
-                                richardson_preconditioner<FieldLHS, UpperLowerF, InverseDiagF>>(
-                                std::move(upper_and_lower), std::move(inverse_diagonal),
-                                richardson_iterations));
+                    std::move(std::make_unique<
+                              richardson_preconditioner<FieldLHS, UpperLowerF, InverseDiagF>>(
+                        std::move(upper_and_lower), std::move(inverse_diagonal),
+                        richardson_iterations));
             } else if (preconditioner_type == "gauss-seidel") {
                 preconditioner_m = std::move(
-                        std::make_unique<gs_preconditioner<FieldLHS, LowerF, UpperF, InverseDiagF>>(
-                                std::move(lower), std::move(upper), std::move(inverse_diagonal), inner,
-                                outer));
+                    std::make_unique<gs_preconditioner<FieldLHS, LowerF, UpperF, InverseDiagF>>(
+                        std::move(lower), std::move(upper), std::move(inverse_diagonal), inner,
+                        outer));
             } else {
                 preconditioner_m = std::move(std::make_unique<preconditioner<FieldLHS>>());
             }
@@ -309,5 +312,4 @@
 
 };  // namespace ippl
 
-#endif
-
+#endif