//
// Class RegionLayout
//   RegionLayout stores a partitioned set of NDRegion objects, to represent
//   the parallel layout of an encompassing NDRegion.  It also contains
//   functions to find the subsets of the NDRegion partitions which intersect
//   or touch a given NDRegion.  It is similar to FieldLayout, with the
//   following changes:
//   1. It uses NDRegion instead of NDIndex, so it is templated on the position
//      data type (although it can be constructed with an NDIndex and a Mesh
//      as well);
//   2. It does not contain any consideration for guard cells;
//   3. It can store not only the partitioned domain, but periodic copies of
//      the partitioned domain for use by particle periodic boundary conditions
//   4. It also keeps a list of FieldLayoutUser's, so that it can notify them
//      when the internal FieldLayout here is reparitioned or otherwise changed.
//
//   If this is constructed with a FieldLayout, it stores a pointer to it
//   so that if we must repartition the copy of the FieldLayout that
//   is stored here, we will end up repartitioning all the registered Fields.
//
// Copyright (c) 2020, Paul Scherrer Institut, Villigen PSI, Switzerland
// All rights reserved
//
// This file is part of IPPL.
//
// IPPL is free software: you can redistribute it and/or modify
// it under the terms of the GNU General Public License as published by
// the Free Software Foundation, either version 3 of the License, or
// (at your option) any later version.
//
// You should have received a copy of the GNU General Public License
// along with IPPL. If not, see <https://www.gnu.org/licenses/>.
//
namespace ippl {
    namespace detail {
        template <typename T, unsigned Dim, class Mesh, class... Properties>
        RegionLayout<T, Dim, Mesh, Properties...>::RegionLayout()
            : dLocalRegions_m("local regions (device)", 0)
            , hLocalRegions_m(Kokkos::create_mirror_view(dLocalRegions_m)) {
            indexOffset_m.fill(0);
            centerOffset_m.fill(0);
        }

        template <typename T, unsigned Dim, class Mesh, class... Properties>
        RegionLayout<T, Dim, Mesh, Properties...>::RegionLayout(const FieldLayout<Dim>& fl,
                                                                const Mesh& mesh)
            : RegionLayout() {
            changeDomain(fl, mesh);
        }

        template <typename T, unsigned Dim, class Mesh, class... Properties>
        void RegionLayout<T, Dim, Mesh, Properties...>::changeDomain(const FieldLayout<Dim>& fl,
                                                                     const Mesh& mesh) {
            // set our index space offset
            for (unsigned int d = 0; d < Dim; ++d) {
                indexOffset_m[d]  = fl.getDomain()[d].first();
                centerOffset_m[d] = 1;
            }

            region_m = convertNDIndex(fl.getDomain(), mesh);

            fillRegions(fl, mesh);
        }

        // convert a given NDIndex into an NDRegion ... if this object was
        // constructed from a FieldLayout, this does nothing, but if we are maintaining
        // our own internal FieldLayout, we must convert from the [0,N-1] index
        // space to our own continuous NDRegion space.
        // NOTE: THIS ASSUMES THAT REGION'S HAVE first() < last() !!
        template <typename T, unsigned Dim, class Mesh, class... Properties>
        typename RegionLayout<T, Dim, Mesh, Properties...>::NDRegion_t
        RegionLayout<T, Dim, Mesh, Properties...>::convertNDIndex(const NDIndex<Dim>& ni,
                                                                  const Mesh& mesh) const {
            // find first and last points in NDIndex and get coordinates from mesh
            NDIndex<Dim> firstPoint, lastPoint;
            for (unsigned int d = 0; d < Dim; d++) {
                int first     = ni[d].first() - indexOffset_m[d];
                int last      = ni[d].last() - indexOffset_m[d] + centerOffset_m[d];
                firstPoint[d] = Index(first, first);
                lastPoint[d]  = Index(last, last);
            }

            // convert to mesh space
            Vector<T, Dim> firstCoord = mesh.getVertexPosition(firstPoint);
            Vector<T, Dim> lastCoord  = mesh.getVertexPosition(lastPoint);
            NDRegion_t ndregion;
            for (unsigned int d = 0; d < Dim; d++) {
                ndregion[d] = PRegion<T>(firstCoord(d), lastCoord(d));
            }
            return ndregion;
        }

        template <typename T, unsigned Dim, class Mesh, class... Properties>
        void RegionLayout<T, Dim, Mesh, Properties...>::fillRegions(const FieldLayout<Dim>& fl,
                                                                    const Mesh& mesh) {
            using domain_type           = typename FieldLayout<Dim>::host_mirror_type;
            const domain_type& ldomains = fl.getHostLocalDomains();

            Kokkos::resize(hLocalRegions_m, ldomains.size());
            Kokkos::resize(dLocalRegions_m, ldomains.size());

            using size_type = typename domain_type::size_type;
            for (size_type i = 0; i < ldomains.size(); ++i) {
                hLocalRegions_m(i) = convertNDIndex(ldomains(i), mesh);
            }

            Kokkos::deep_copy(dLocalRegions_m, hLocalRegions_m);
        }

<<<<<<< HEAD
        template <typename T, unsigned Dim, class Mesh, class... Properties>
        void RegionLayout<T, Dim, Mesh, Properties...>::write(std::ostream& out) const {
            if (Ippl::Comm->rank() > 0) {
=======
        template <typename T, unsigned Dim, class Mesh>
        void RegionLayout<T, Dim, Mesh>::write(std::ostream& out) const {
            if (Comm->rank() > 0) {
>>>>>>> 2419e4fe
                return;
            }

            out << "Total region = " << region_m << "\n"
                << "Total number of subregions = " << hLocalRegions_m.size() << "\n";

            using size_type = typename host_mirror_type::size_type;
            for (size_type i = 0; i < hLocalRegions_m.size(); ++i) {
                out << "    subregion " << i << " " << hLocalRegions_m(i) << "\n";
            }
        }

        template <typename T, unsigned Dim, class Mesh, class... Properties>
        const typename RegionLayout<T, Dim, Mesh, Properties...>::view_type
        RegionLayout<T, Dim, Mesh, Properties...>::getdLocalRegions() const {
            return dLocalRegions_m;
        }

        template <typename T, unsigned Dim, class Mesh, class... Properties>
        const typename RegionLayout<T, Dim, Mesh, Properties...>::host_mirror_type
        RegionLayout<T, Dim, Mesh, Properties...>::gethLocalRegions() const {
            return hLocalRegions_m;
        }

        template <typename T, unsigned Dim, class Mesh, class... Properties>
        std::ostream& operator<<(std::ostream& out, const RegionLayout<T, Dim, Mesh>& rl) {
            rl.write(out);
            return out;
        }
    }  // namespace detail
}  // namespace ippl<|MERGE_RESOLUTION|>--- conflicted
+++ resolved
@@ -107,15 +107,9 @@
             Kokkos::deep_copy(dLocalRegions_m, hLocalRegions_m);
         }
 
-<<<<<<< HEAD
         template <typename T, unsigned Dim, class Mesh, class... Properties>
         void RegionLayout<T, Dim, Mesh, Properties...>::write(std::ostream& out) const {
-            if (Ippl::Comm->rank() > 0) {
-=======
-        template <typename T, unsigned Dim, class Mesh>
-        void RegionLayout<T, Dim, Mesh>::write(std::ostream& out) const {
             if (Comm->rank() > 0) {
->>>>>>> 2419e4fe
                 return;
             }
 
