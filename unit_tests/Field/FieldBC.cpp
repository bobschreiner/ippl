//
// Unit test FieldBC
//   Test field boundary conditions.
//
// Copyright (c) 2020, Sriramkrishnan Muralikrishnan,
// Paul Scherrer Institut, Villigen PSI, Switzerland
// All rights reserved
//
// This file is part of IPPL.
//
// IPPL is free software: you can redistribute it and/or modify
// it under the terms of the GNU General Public License as published by
// the Free Software Foundation, either version 3 of the License, or
// (at your option) any later version.
//
// You should have received a copy of the GNU General Public License
// along with IPPL. If not, see <https://www.gnu.org/licenses/>.
//
#include "Ippl.h"

#include <cmath>

#include "Utility/IpplException.h"

#include "MultirankUtils.h"
#include "gtest/gtest.h"

class FieldBCTest : public ::testing::Test, public MultirankUtils<1, 2, 3, 4, 5, 6> {
public:
<<<<<<< HEAD
    template <unsigned Dim>
    using field_type = ippl::Field<double, Dim>;

    template <unsigned Dim>
    using bc_type = ippl::BConds<double, Dim>;
=======
    static constexpr size_t dim = 3;
    using Mesh_t = ippl::UniformCartesian<double, dim>;
    using Centering_t = Mesh_t::DefaultCentering;
    using field_type = ippl::Field<double, dim, Mesh_t, Centering_t> ;
    using bc_type = ippl::BConds<double, dim, Mesh_t, Centering_t>;
>>>>>>> 310d6fe5

    FieldBCTest()
        : nPoints(8) {
        setup(this);
    }

    template <unsigned Idx, unsigned Dim>
    void setupDim() {
        ippl::Index I(nPoints);
        std::array<ippl::Index, Dim> args;
        args.fill(I);
        auto owned = std::make_from_tuple<ippl::NDIndex<Dim>>(args);

        double dx = 1.0 / double(nPoints);
        ippl::Vector<double, Dim> hx;
        ippl::Vector<double, Dim> origin;

        ippl::e_dim_tag domDec[Dim];  // Specifies SERIAL, PARALLEL dims
        for (unsigned int d = 0; d < Dim; d++) {
            domDec[d] = ippl::PARALLEL;
            hx[d]     = dx;
            origin[d] = 0;
        }

        auto& layout = std::get<Idx>(layouts) = ippl::FieldLayout<Dim>(owned, domDec);

        auto& mesh = std::get<Idx>(meshes) = mesh_type<Dim>(owned, hx, origin);

        auto field = std::get<Idx>(fields) = std::make_shared<field_type<Dim>>(mesh, layout);
        *field                             = 1.0;
        *field                             = (*field) * 10.0;
        std::get<Idx>(HostFs)              = field->getHostMirror();
    }

    template <unsigned Dim>
    void checkResult(const double expected) {
        constexpr unsigned Idx = Dim - 1;

        auto& layout = std::get<Idx>(layouts);
        auto& HostF  = std::get<Idx>(HostFs);
        auto field   = std::get<Idx>(fields);

        const auto& lDomains = layout.getHostLocalDomains();
        const auto& domain   = layout.getDomain();
        const int myRank     = Ippl::Comm->rank();

        Kokkos::deep_copy(HostF, field->getView());

        for (size_t face = 0; face < 2 * Dim; ++face) {
            size_t d        = face / 2;
            bool checkUpper = lDomains[myRank][d].max() == domain[d].max();
            bool checkLower = lDomains[myRank][d].min() == domain[d].min();
            if (!checkUpper && !checkLower) {
                continue;
            }
            int N = HostF.extent(d);
            nestedLoop<Dim>(
                [&](unsigned) {
                    return 1;
                },
                [&](unsigned dim) {
                    return dim == Dim - d ? 2 : HostF.extent(Dim - dim) - 1;
                },
                [&]<typename... Idx>(const Idx... args) {
                    // to avoid ambiguity with MultirankUtils::apply
                    using ippl::apply;
                    using index_type = std::tuple_element_t<0, std::tuple<Idx...>>;

                    index_type coords[Dim] = {args...};
                    if (checkLower) {
                        coords[d] = 0;
                        EXPECT_DOUBLE_EQ(expected, apply<Dim>(HostF, coords));
                    }
                    if (checkUpper) {
                        coords[d] = N - 1;
                        EXPECT_DOUBLE_EQ(expected, apply<Dim>(HostF, coords));
                    }
                });
        }
    }

    Collection<ippl::FieldLayout> layouts;
    PtrCollection<std::shared_ptr, field_type> fields;
    Collection<bc_type> bcFields;

    template <unsigned Dim>
    using mesh_type = ippl::UniformCartesian<double, Dim>;
    Collection<mesh_type> meshes;

    template <unsigned Dim>
    using mirror_type = typename field_type<Dim>::view_type::host_mirror_type;
    Collection<mirror_type> HostFs;

    size_t nPoints;
};

TEST_F(FieldBCTest, PeriodicBC) {
<<<<<<< HEAD
=======
    for (size_t i = 0; i < 2 * dim; ++i) {
        bcField[i] = std::make_shared<ippl::PeriodicFace<double, dim, Mesh_t, Centering_t>>(i);
    }
    bcField.findBCNeighbors(*field);
    bcField.apply(*field);
>>>>>>> 310d6fe5
    double expected = 10.0;
    auto check = [&]<unsigned Dim>(std::shared_ptr<field_type<Dim>>& field, bc_type<Dim>& bcField) {
        for (size_t i = 0; i < 2 * Dim; ++i) {
            bcField[i] = std::make_shared<ippl::PeriodicFace<double, Dim>>(i);
        }
        bcField.findBCNeighbors(*field);
        bcField.apply(*field);
        checkResult<Dim>(expected);
    };

    auto pair = zip(fields, bcFields);
    apply(check, pair);
}

TEST_F(FieldBCTest, NoBC) {
<<<<<<< HEAD
=======
    for (size_t i = 0; i < 2 * dim; ++i) {
        bcField[i] = std::make_shared<ippl::NoBcFace<double, dim, Mesh_t, Centering_t>>(i);
    }
    bcField.findBCNeighbors(*field);
    bcField.apply(*field);
>>>>>>> 310d6fe5
    double expected = 1.0;
    auto check = [&]<unsigned Dim>(std::shared_ptr<field_type<Dim>>& field, bc_type<Dim>& bcField) {
        for (size_t i = 0; i < 2 * Dim; ++i) {
            bcField[i] = std::make_shared<ippl::NoBcFace<double, Dim>>(i);
        }
        bcField.findBCNeighbors(*field);
        bcField.apply(*field);
        checkResult<Dim>(expected);
    };

    auto pair = zip(fields, bcFields);
    apply(check, pair);
}

TEST_F(FieldBCTest, ZeroBC) {
<<<<<<< HEAD
=======
    for (size_t i = 0; i < 2 * dim; ++i) {
        bcField[i] = std::make_shared<ippl::ZeroFace<double, dim, Mesh_t, Centering_t>>(i);
    }
    bcField.findBCNeighbors(*field);
    bcField.apply(*field);
>>>>>>> 310d6fe5
    double expected = 0.0;
    auto check = [&]<unsigned Dim>(std::shared_ptr<field_type<Dim>>& field, bc_type<Dim>& bcField) {
        for (size_t i = 0; i < 2 * Dim; ++i) {
            bcField[i] = std::make_shared<ippl::ZeroFace<double, Dim>>(i);
        }
        bcField.findBCNeighbors(*field);
        bcField.apply(*field);
        checkResult<Dim>(expected);
    };

    auto pair = zip(fields, bcFields);
    apply(check, pair);
}

TEST_F(FieldBCTest, ConstantBC) {
    double constant = 7.0;
<<<<<<< HEAD
    auto check = [&]<unsigned Dim>(std::shared_ptr<field_type<Dim>>& field, bc_type<Dim>& bcField) {
        for (size_t i = 0; i < 2 * Dim; ++i) {
            bcField[i] = std::make_shared<ippl::ConstantFace<double, Dim>>(i, constant);
        }
        bcField.findBCNeighbors(*field);
        bcField.apply(*field);
        checkResult<Dim>(constant);
    };

    auto pair = zip(fields, bcFields);
    apply(check, pair);
}

TEST_F(FieldBCTest, ExtrapolateBC) {
=======
    for (size_t i = 0; i < 2 * dim; ++i) {
        bcField[i] = std::make_shared<ippl::ConstantFace<double, dim, Mesh_t, Centering_t>>(i, constant);
    }
    bcField.findBCNeighbors(*field);
    bcField.apply(*field);
    double expected = constant;
    checkResult(expected);
}

TEST_F(FieldBCTest, ExtrapolateBC) {
    for (size_t i = 0; i < 2 * dim; ++i) {
        bcField[i] = std::make_shared<ippl::ExtrapolateFace<double, dim, Mesh_t, Centering_t>>(i, 0.0, 1.0);
    }
    bcField.findBCNeighbors(*field);
    bcField.apply(*field);
>>>>>>> 310d6fe5
    double expected = 10.0;
    auto check = [&]<unsigned Dim>(std::shared_ptr<field_type<Dim>>& field, bc_type<Dim>& bcField) {
        for (size_t i = 0; i < 2 * Dim; ++i) {
            bcField[i] = std::make_shared<ippl::ExtrapolateFace<double, Dim>>(i, 0.0, 1.0);
        }
        bcField.findBCNeighbors(*field);
        bcField.apply(*field);
        checkResult<Dim>(expected);
    };

    auto pair = zip(fields, bcFields);
    apply(check, pair);
}

int main(int argc, char* argv[]) {
    Ippl ippl(argc, argv);
    ::testing::InitGoogleTest(&argc, argv);
    return RUN_ALL_TESTS();
}<|MERGE_RESOLUTION|>--- conflicted
+++ resolved
@@ -27,19 +27,17 @@
 
 class FieldBCTest : public ::testing::Test, public MultirankUtils<1, 2, 3, 4, 5, 6> {
 public:
-<<<<<<< HEAD
-    template <unsigned Dim>
-    using field_type = ippl::Field<double, Dim>;
-
-    template <unsigned Dim>
-    using bc_type = ippl::BConds<double, Dim>;
-=======
-    static constexpr size_t dim = 3;
-    using Mesh_t = ippl::UniformCartesian<double, dim>;
-    using Centering_t = Mesh_t::DefaultCentering;
-    using field_type = ippl::Field<double, dim, Mesh_t, Centering_t> ;
-    using bc_type = ippl::BConds<double, dim, Mesh_t, Centering_t>;
->>>>>>> 310d6fe5
+    template <unsigned Dim>
+    using mesh_type = ippl::UniformCartesian<double, Dim>;
+
+    template <unsigned Dim>
+    using centering_type = typename mesh_type<Dim>::DefaultCentering;
+
+    template <unsigned Dim>
+    using field_type = ippl::Field<double, Dim, mesh_type<Dim>, centering_type<Dim>>;
+
+    template <unsigned Dim>
+    using bc_type = ippl::BConds<double, Dim, mesh_type<Dim>, centering_type<Dim>>;
 
     FieldBCTest()
         : nPoints(8) {
@@ -125,8 +123,6 @@
     PtrCollection<std::shared_ptr, field_type> fields;
     Collection<bc_type> bcFields;
 
-    template <unsigned Dim>
-    using mesh_type = ippl::UniformCartesian<double, Dim>;
     Collection<mesh_type> meshes;
 
     template <unsigned Dim>
@@ -137,18 +133,11 @@
 };
 
 TEST_F(FieldBCTest, PeriodicBC) {
-<<<<<<< HEAD
-=======
-    for (size_t i = 0; i < 2 * dim; ++i) {
-        bcField[i] = std::make_shared<ippl::PeriodicFace<double, dim, Mesh_t, Centering_t>>(i);
-    }
-    bcField.findBCNeighbors(*field);
-    bcField.apply(*field);
->>>>>>> 310d6fe5
     double expected = 10.0;
     auto check = [&]<unsigned Dim>(std::shared_ptr<field_type<Dim>>& field, bc_type<Dim>& bcField) {
         for (size_t i = 0; i < 2 * Dim; ++i) {
-            bcField[i] = std::make_shared<ippl::PeriodicFace<double, Dim>>(i);
+            bcField[i] = std::make_shared<
+                ippl::PeriodicFace<double, Dim, mesh_type<Dim>, centering_type<Dim>>>(i);
         }
         bcField.findBCNeighbors(*field);
         bcField.apply(*field);
@@ -160,18 +149,12 @@
 }
 
 TEST_F(FieldBCTest, NoBC) {
-<<<<<<< HEAD
-=======
-    for (size_t i = 0; i < 2 * dim; ++i) {
-        bcField[i] = std::make_shared<ippl::NoBcFace<double, dim, Mesh_t, Centering_t>>(i);
-    }
-    bcField.findBCNeighbors(*field);
-    bcField.apply(*field);
->>>>>>> 310d6fe5
     double expected = 1.0;
     auto check = [&]<unsigned Dim>(std::shared_ptr<field_type<Dim>>& field, bc_type<Dim>& bcField) {
         for (size_t i = 0; i < 2 * Dim; ++i) {
-            bcField[i] = std::make_shared<ippl::NoBcFace<double, Dim>>(i);
+            bcField[i] =
+                std::make_shared<ippl::NoBcFace<double, Dim, mesh_type<Dim>, centering_type<Dim>>>(
+                    i);
         }
         bcField.findBCNeighbors(*field);
         bcField.apply(*field);
@@ -183,18 +166,12 @@
 }
 
 TEST_F(FieldBCTest, ZeroBC) {
-<<<<<<< HEAD
-=======
-    for (size_t i = 0; i < 2 * dim; ++i) {
-        bcField[i] = std::make_shared<ippl::ZeroFace<double, dim, Mesh_t, Centering_t>>(i);
-    }
-    bcField.findBCNeighbors(*field);
-    bcField.apply(*field);
->>>>>>> 310d6fe5
     double expected = 0.0;
     auto check = [&]<unsigned Dim>(std::shared_ptr<field_type<Dim>>& field, bc_type<Dim>& bcField) {
         for (size_t i = 0; i < 2 * Dim; ++i) {
-            bcField[i] = std::make_shared<ippl::ZeroFace<double, Dim>>(i);
+            bcField[i] =
+                std::make_shared<ippl::ZeroFace<double, Dim, mesh_type<Dim>, centering_type<Dim>>>(
+                    i);
         }
         bcField.findBCNeighbors(*field);
         bcField.apply(*field);
@@ -207,10 +184,10 @@
 
 TEST_F(FieldBCTest, ConstantBC) {
     double constant = 7.0;
-<<<<<<< HEAD
-    auto check = [&]<unsigned Dim>(std::shared_ptr<field_type<Dim>>& field, bc_type<Dim>& bcField) {
-        for (size_t i = 0; i < 2 * Dim; ++i) {
-            bcField[i] = std::make_shared<ippl::ConstantFace<double, Dim>>(i, constant);
+    auto check = [&]<unsigned Dim>(std::shared_ptr<field_type<Dim>>& field, bc_type<Dim>& bcField) {
+        for (size_t i = 0; i < 2 * Dim; ++i) {
+            bcField[i] = std::make_shared<
+                ippl::ConstantFace<double, Dim, mesh_type<Dim>, centering_type<Dim>>>(i, constant);
         }
         bcField.findBCNeighbors(*field);
         bcField.apply(*field);
@@ -222,27 +199,12 @@
 }
 
 TEST_F(FieldBCTest, ExtrapolateBC) {
-=======
-    for (size_t i = 0; i < 2 * dim; ++i) {
-        bcField[i] = std::make_shared<ippl::ConstantFace<double, dim, Mesh_t, Centering_t>>(i, constant);
-    }
-    bcField.findBCNeighbors(*field);
-    bcField.apply(*field);
-    double expected = constant;
-    checkResult(expected);
-}
-
-TEST_F(FieldBCTest, ExtrapolateBC) {
-    for (size_t i = 0; i < 2 * dim; ++i) {
-        bcField[i] = std::make_shared<ippl::ExtrapolateFace<double, dim, Mesh_t, Centering_t>>(i, 0.0, 1.0);
-    }
-    bcField.findBCNeighbors(*field);
-    bcField.apply(*field);
->>>>>>> 310d6fe5
     double expected = 10.0;
     auto check = [&]<unsigned Dim>(std::shared_ptr<field_type<Dim>>& field, bc_type<Dim>& bcField) {
         for (size_t i = 0; i < 2 * Dim; ++i) {
-            bcField[i] = std::make_shared<ippl::ExtrapolateFace<double, Dim>>(i, 0.0, 1.0);
+            bcField[i] = std::make_shared<
+                ippl::ExtrapolateFace<double, Dim, mesh_type<Dim>, centering_type<Dim>>>(i, 0.0,
+                                                                                         1.0);
         }
         bcField.findBCNeighbors(*field);
         bcField.apply(*field);
