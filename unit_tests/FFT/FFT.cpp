--- conflicted
+++ resolved
@@ -155,11 +155,7 @@
         });
 
         double max_error = 0.0;
-<<<<<<< HEAD
         ippl::mpi::reduce(max_error_local, max_error, 1, std::greater<double>());
-=======
-        MPI_Reduce(&max_error_local, &max_error, 1, MPI_DOUBLE, MPI_MAX, 0, ippl::Comm->getCommunicator());
->>>>>>> e936f944
         ASSERT_NEAR(max_error, 0, 1e-13);
     }
 
