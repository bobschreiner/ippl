cmake_minimum_required(VERSION 3.20)

set(CMAKE_CXX_FLAGS_DEBUG_INIT "-O0 -g")
set(CMAKE_CXX_FLAGS_RELEASE_INIT "-O3")
set(CMAKE_CXX_FLAGS_RELWITHDEBINFO_INIT "-O3 -g")

project(IPPL LANGUAGES CXX VERSION 3.0.2)

list(PREPEND CMAKE_MODULE_PATH "${CMAKE_CURRENT_SOURCE_DIR}/cmake")

option(IPPL_ENABLE_UNIT_TESTS "Enable unit tests using GoogleTest" OFF)
option(IPPL_ENABLE_FFT "Enable FFT support" OFF)
option(IPPL_ENABLE_SOLVERS "Enable IPPL solvers" OFF)
option(IPPL_ENABLE_ALPINE "Enable building the Alpine module" OFF)
option(IPPL_ENABLE_COSMOLOGY "Enable building the Cosmology module" OFF)
option(IPPL_ENABLE_TESTS "Build integration tests in test/ directory" OFF)
option(IPPL_DYL "Build IPPL as a shared library (ON) or static library (OFF)" OFF)
option(IPPL_ENABLE_COVERAGE "Enable code coverage" OFF)
option(IPPL_ENABLE_NSYS_PROFILER "Enable Nvidia Nsys Profiler" OFF)
option(IPPL_ENABLE_SANITIZER "Enable sanitizer(s)" OFF)
option(USE_ALTERNATIVE_VARIANT "Use modified variant implementation (required for CUDA 12.2 + GCC 12.3.0)" OFF)


include(ProjectSetup)
include(Version)
include(CompilerOptions)
include(Platforms)
include(Dependencies)

add_subdirectory(src)

if (IPPL_ENABLE_UNIT_TESTS OR IPPL_ENABLE_TESTS)
    include(CTest)
    enable_testing()
endif()

if(IPPL_ENABLE_UNIT_TESTS)
    add_subdirectory(unit_tests)
endif()

if (IPPL_ENABLE_TESTS)
    add_subdirectory(test)
endif ()

if(IPPL_ENABLE_ALPINE)
    add_subdirectory(alpine)
endif()

<<<<<<< HEAD
# Resolve all library dependencies
set (CMAKE_MODULE_PATH "${CMAKE_SOURCE_DIR}/CMakeModules")



find_package (MPI REQUIRED)
include_directories(${MPI_INCLUDE_PATH})
link_directories(${MPI_LIBRARY_PATH})




message (STATUS "The C++ compiler identification is: ${CMAKE_CXX_COMPILER_ID}")
message (STATUS "The C++ compiler version is: ${CMAKE_CXX_COMPILER_VERSION}")
message (STATUS "The MPI C++ compiler is: ${MPI_CXX_COMPILER}")
message (STATUS "The underlying C++ compiler is: ${CMAKE_CXX_COMPILER}")

option(USE_ALTERNATIVE_VARIANT "Use modified variant implementation (required for CUDA 12.2 + GCC 12.3.0)" OFF)
if (USE_ALTERNATIVE_VARIANT)
    add_definitions (-DUSE_ALTERNATIVE_VARIANT)
endif()


option (ENABLE_FFT "Enable FFT transform" ON)
if (ENABLE_FFT)
    add_definitions (-DENABLE_FFT)
    if(NOT Heffte_VERSION)
        set(Heffte_VERSION "MASTER")
        message(STATUS "${Green}Selecting default Heffte version: MASTER (Master branch on ttps://github.com/icl-utk-edu/heffte) ${ColourReset}")
    else()
    message(STATUS "${Green}Selected Heffte version: ${Heffte_VERSION} ${ColourReset}")
    endif()
    if(Heffte_VERSION MATCHES "MASTER")
    find_package (Heffte 2.2.0 QUIET)
    else()
    find_package (Heffte ${Heffte_VERSION} QUIET)
    endif()
    if(NOT Heffte_FOUND)
        message(STATUS "Using FetchContent for Heffte")
        if(Heffte_VERSION MATCHES "MASTER")
        if(NOT HEFFTE_COMMIT_HASH)
            set(HEFFTE_COMMIT_HASH "9eab7c0eb18e86acaccc2b5699b30e85a9e7bdda")
            message(STATUS "${Yellow}Defaulting to Heffte commit: ${HEFFTE_COMMIT_HASH} ${ColourReset}")
        else()
            message(STATUS "${Green}Using Heffte commit: ${HEFFTE_COMMIT_HASH} ${ColourReset}")
        endif()
        FetchContent_Declare(
            Heffte
            GIT_REPOSITORY https://github.com/icl-utk-edu/heffte
            GIT_TAG ${HEFFTE_COMMIT_HASH}
        )
        else()
        FetchContent_Declare(
            Heffte
            DOWNLOAD_EXTRACT_TIMESTAMP True
            URL https://github.com/icl-utk-edu/heffte/archive/refs/tags/v${Heffte_VERSION}.tar.gz
        )
        endif()
        FetchContent_MakeAvailable(Heffte)
        # Required to suppress warnings related to heffte
        target_include_directories(Heffte SYSTEM PUBLIC "${Heffte_SOURCE_DIR}/include")
        set(Heffte_DIR "${Heffte_SOURCE_DIR}")
        remove_flag_from_target(Heffte "-Werror")
        remove_flag_from_target(Heffte "-Wall")
        remove_flag_from_target(Heffte "-Wextra")
    endif()
    message (STATUS "Found Heffte_DIR: ${Heffte_DIR}")
endif ()

option (ENABLE_SOLVERS "Enable IPPL solvers" ON)

add_subdirectory (src)

option (ENABLE_TESTS "Enable IPPL tests" OFF)
if (ENABLE_TESTS)
    add_subdirectory (test)
endif ()

option (ENABLE_ALPINE "Enable Alpine" OFF)
if (ENABLE_ALPINE)
    if (NOT ENABLE_SOLVERS)
        message (FATAL_ERROR "Cannot enable Alpine since Solver not enabled (-DENABLE_SOLVERS=ON)!")
    endif ()
    if (NOT ENABLE_FFT)
        message (FATAL_ERROR "Cannot enable Alpine since FFT not enabled (-DENABLE_FFT=ON)!")
    endif ()
    message (STATUS "Enable Alpine")
    add_subdirectory (alpine)
endif ()



option (ENABLE_COSMOLOGY "Enable Cosmology" OFF)
if (ENABLE_COSMOLOGY)
    if (NOT ENABLE_SOLVERS)
        message (FATAL_ERROR "Cannot enable Cosmology since Solver not enabled (-DENABLE_SOLVERS=ON)!")
    endif ()
    if (NOT ENABLE_FFT)
        message (FATAL_ERROR "Cannot enable Cosmology since FFT not enabled (-DENABLE_FFT=ON)!")
    endif ()
    message (STATUS "Enable Cosmology")
    add_subdirectory (cosmology)
endif ()

option (ENABLE_EXAMPLES "Enable Examples" OFF)
if (ENABLE_EXAMPLES)
    if (NOT ENABLE_SOLVERS)
        message (FATAL_ERROR "Cannot enable Examples since Solver not enabled (-DENABLE_SOLVERS=ON)!")
    endif ()
    if (NOT ENABLE_FFT)
        message (FATAL_ERROR "Cannot enable Examples since FFT not enabled (-DENABLE_FFT=ON)!")
    endif ()
    message (STATUS "Enable Examples")
    add_subdirectory (examples)
endif ()


option (ENABLE_UNIT_TESTS "Enable unit tests" OFF)
if (ENABLE_UNIT_TESTS)
    if (NOT ENABLE_FFT)
        message(WARNING "Enabling unit tests even though FFT not enabled (-DENABLE_FFT=ON)!")
    endif ()
    include(FetchContent)
    include(GoogleTest)

    enable_testing()

    FetchContent_Declare(
        googletest
        URL https://github.com/google/googletest/archive/refs/tags/v1.14.0.zip
        DOWNLOAD_EXTRACT_TIMESTAMP ON # policy hint for CMake > 3.24
        )

    # For Windows: Prevent overriding the parent project's compiler/linker settings
    set(gtest_force_shared_crt ON CACHE BOOL "" FORCE)
    FetchContent_MakeAvailable(googletest)

    add_subdirectory (unit_tests)
endif ()

configure_file (${CMAKE_CURRENT_SOURCE_DIR}/cmake/${PROJECT_NAME}Config.cmake.in
    ${CMAKE_CURRENT_BINARY_DIR}/${PROJECT_NAME}Config_install.cmake )

install (
    FILES ${CMAKE_CURRENT_BINARY_DIR}/${PROJECT_NAME}Config_install.cmake
    DESTINATION "${CMAKE_INSTALL_PREFIX}/lib/cmake/${PROJECT_NAME}"
    RENAME ${PROJECT_NAME}Config.cmake
    )

# vi: set et ts=4 sw=4 sts=4:

# Local Variables:
# mode: cmake
# cmake-tab-width: 4
# indent-tabs-mode: nil
# require-final-newline: nil
# End:
=======
if(IPPL_ENABLE_COSMOLOGY)
    add_subdirectory(cosmology)
endif()
>>>>>>> 93cdf641
<|MERGE_RESOLUTION|>--- conflicted
+++ resolved
@@ -46,166 +46,6 @@
     add_subdirectory(alpine)
 endif()
 
-<<<<<<< HEAD
-# Resolve all library dependencies
-set (CMAKE_MODULE_PATH "${CMAKE_SOURCE_DIR}/CMakeModules")
-
-
-
-find_package (MPI REQUIRED)
-include_directories(${MPI_INCLUDE_PATH})
-link_directories(${MPI_LIBRARY_PATH})
-
-
-
-
-message (STATUS "The C++ compiler identification is: ${CMAKE_CXX_COMPILER_ID}")
-message (STATUS "The C++ compiler version is: ${CMAKE_CXX_COMPILER_VERSION}")
-message (STATUS "The MPI C++ compiler is: ${MPI_CXX_COMPILER}")
-message (STATUS "The underlying C++ compiler is: ${CMAKE_CXX_COMPILER}")
-
-option(USE_ALTERNATIVE_VARIANT "Use modified variant implementation (required for CUDA 12.2 + GCC 12.3.0)" OFF)
-if (USE_ALTERNATIVE_VARIANT)
-    add_definitions (-DUSE_ALTERNATIVE_VARIANT)
-endif()
-
-
-option (ENABLE_FFT "Enable FFT transform" ON)
-if (ENABLE_FFT)
-    add_definitions (-DENABLE_FFT)
-    if(NOT Heffte_VERSION)
-        set(Heffte_VERSION "MASTER")
-        message(STATUS "${Green}Selecting default Heffte version: MASTER (Master branch on ttps://github.com/icl-utk-edu/heffte) ${ColourReset}")
-    else()
-    message(STATUS "${Green}Selected Heffte version: ${Heffte_VERSION} ${ColourReset}")
-    endif()
-    if(Heffte_VERSION MATCHES "MASTER")
-    find_package (Heffte 2.2.0 QUIET)
-    else()
-    find_package (Heffte ${Heffte_VERSION} QUIET)
-    endif()
-    if(NOT Heffte_FOUND)
-        message(STATUS "Using FetchContent for Heffte")
-        if(Heffte_VERSION MATCHES "MASTER")
-        if(NOT HEFFTE_COMMIT_HASH)
-            set(HEFFTE_COMMIT_HASH "9eab7c0eb18e86acaccc2b5699b30e85a9e7bdda")
-            message(STATUS "${Yellow}Defaulting to Heffte commit: ${HEFFTE_COMMIT_HASH} ${ColourReset}")
-        else()
-            message(STATUS "${Green}Using Heffte commit: ${HEFFTE_COMMIT_HASH} ${ColourReset}")
-        endif()
-        FetchContent_Declare(
-            Heffte
-            GIT_REPOSITORY https://github.com/icl-utk-edu/heffte
-            GIT_TAG ${HEFFTE_COMMIT_HASH}
-        )
-        else()
-        FetchContent_Declare(
-            Heffte
-            DOWNLOAD_EXTRACT_TIMESTAMP True
-            URL https://github.com/icl-utk-edu/heffte/archive/refs/tags/v${Heffte_VERSION}.tar.gz
-        )
-        endif()
-        FetchContent_MakeAvailable(Heffte)
-        # Required to suppress warnings related to heffte
-        target_include_directories(Heffte SYSTEM PUBLIC "${Heffte_SOURCE_DIR}/include")
-        set(Heffte_DIR "${Heffte_SOURCE_DIR}")
-        remove_flag_from_target(Heffte "-Werror")
-        remove_flag_from_target(Heffte "-Wall")
-        remove_flag_from_target(Heffte "-Wextra")
-    endif()
-    message (STATUS "Found Heffte_DIR: ${Heffte_DIR}")
-endif ()
-
-option (ENABLE_SOLVERS "Enable IPPL solvers" ON)
-
-add_subdirectory (src)
-
-option (ENABLE_TESTS "Enable IPPL tests" OFF)
-if (ENABLE_TESTS)
-    add_subdirectory (test)
-endif ()
-
-option (ENABLE_ALPINE "Enable Alpine" OFF)
-if (ENABLE_ALPINE)
-    if (NOT ENABLE_SOLVERS)
-        message (FATAL_ERROR "Cannot enable Alpine since Solver not enabled (-DENABLE_SOLVERS=ON)!")
-    endif ()
-    if (NOT ENABLE_FFT)
-        message (FATAL_ERROR "Cannot enable Alpine since FFT not enabled (-DENABLE_FFT=ON)!")
-    endif ()
-    message (STATUS "Enable Alpine")
-    add_subdirectory (alpine)
-endif ()
-
-
-
-option (ENABLE_COSMOLOGY "Enable Cosmology" OFF)
-if (ENABLE_COSMOLOGY)
-    if (NOT ENABLE_SOLVERS)
-        message (FATAL_ERROR "Cannot enable Cosmology since Solver not enabled (-DENABLE_SOLVERS=ON)!")
-    endif ()
-    if (NOT ENABLE_FFT)
-        message (FATAL_ERROR "Cannot enable Cosmology since FFT not enabled (-DENABLE_FFT=ON)!")
-    endif ()
-    message (STATUS "Enable Cosmology")
-    add_subdirectory (cosmology)
-endif ()
-
-option (ENABLE_EXAMPLES "Enable Examples" OFF)
-if (ENABLE_EXAMPLES)
-    if (NOT ENABLE_SOLVERS)
-        message (FATAL_ERROR "Cannot enable Examples since Solver not enabled (-DENABLE_SOLVERS=ON)!")
-    endif ()
-    if (NOT ENABLE_FFT)
-        message (FATAL_ERROR "Cannot enable Examples since FFT not enabled (-DENABLE_FFT=ON)!")
-    endif ()
-    message (STATUS "Enable Examples")
-    add_subdirectory (examples)
-endif ()
-
-
-option (ENABLE_UNIT_TESTS "Enable unit tests" OFF)
-if (ENABLE_UNIT_TESTS)
-    if (NOT ENABLE_FFT)
-        message(WARNING "Enabling unit tests even though FFT not enabled (-DENABLE_FFT=ON)!")
-    endif ()
-    include(FetchContent)
-    include(GoogleTest)
-
-    enable_testing()
-
-    FetchContent_Declare(
-        googletest
-        URL https://github.com/google/googletest/archive/refs/tags/v1.14.0.zip
-        DOWNLOAD_EXTRACT_TIMESTAMP ON # policy hint for CMake > 3.24
-        )
-
-    # For Windows: Prevent overriding the parent project's compiler/linker settings
-    set(gtest_force_shared_crt ON CACHE BOOL "" FORCE)
-    FetchContent_MakeAvailable(googletest)
-
-    add_subdirectory (unit_tests)
-endif ()
-
-configure_file (${CMAKE_CURRENT_SOURCE_DIR}/cmake/${PROJECT_NAME}Config.cmake.in
-    ${CMAKE_CURRENT_BINARY_DIR}/${PROJECT_NAME}Config_install.cmake )
-
-install (
-    FILES ${CMAKE_CURRENT_BINARY_DIR}/${PROJECT_NAME}Config_install.cmake
-    DESTINATION "${CMAKE_INSTALL_PREFIX}/lib/cmake/${PROJECT_NAME}"
-    RENAME ${PROJECT_NAME}Config.cmake
-    )
-
-# vi: set et ts=4 sw=4 sts=4:
-
-# Local Variables:
-# mode: cmake
-# cmake-tab-width: 4
-# indent-tabs-mode: nil
-# require-final-newline: nil
-# End:
-=======
 if(IPPL_ENABLE_COSMOLOGY)
     add_subdirectory(cosmology)
-endif()
->>>>>>> 93cdf641
+endif()